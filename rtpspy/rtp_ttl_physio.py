--- conflicted
+++ resolved
@@ -153,19 +153,10 @@
     def __init__(
         self, length, data_file=None, cpos_file=None, initial_value=np.nan
     ):
-<<<<<<< HEAD
-        """Initialization creates an mmap file with the given 'name' in
-        /dev/shm if available; otherwise, it is created in temporary directory.
-        The name may be sanitized for use as a file name. The file is opened in
-        "w+" mode, and the data is initialized with initial_value. An mmap file
-        named {name}_currentPos is also created in the same place to indicate
-        the current position of the ring buffer if the length is > 1.
-=======
         """Initialize SharedMemoryRingBuffer.
 
         Creates an mmap file with the given 'name' in /dev/shm if available;
         otherwise, it is created in temporary directory.
->>>>>>> 1290cf17
 
         Parameters
         ----------
@@ -195,46 +186,11 @@
             ):
                 self._load_existing_files(data_file, cpos_file)
             else:
-<<<<<<< HEAD
-                # Create mmap file
-                if (
-                    Path("/dev/shm").is_dir() and
-                    os.access("/dev/shm", os.W_OK)
-                ):
-                    self._data_mmap_fd = NamedTemporaryFile(
-                        mode="w+b",
-                        prefix=f"rtpspy_{os.getpid()}_rbuffer_",
-                        dir="/dev/shm",
-                        delete=False,
-                    )
-                    self._cpos_mmap_fd = NamedTemporaryFile(
-                        mode="w+b",
-                        prefix=f"rtpspy_{os.getpid()}_rbuffer_cpos_",
-                        dir="/dev/shm",
-                        delete=False,
-                    )
-                else:
-                    self._data_mmap_fd = NamedTemporaryFile(
-                        prefix=f"rtpspy_{os.getpid()}_rbuffer_", delete=False
-                    )
-                    self._cpos_mmap_fd = NamedTemporaryFile(
-                        prefix=f"rtpspy_{os.getpid()}_rbuffer_cpos_",
-                        delete=False,
-                    )
-=======
                 self._create_new_files()
->>>>>>> 1290cf17
 
             self._setup_memory_maps(initial_value)
             self.pid = os.getpid()
 
-<<<<<<< HEAD
-                self._cpos_mmap_fd.write(
-                    b"\x00" * (np.dtype(np.int64).itemsize)
-                )
-                self._cpos_mmap_fd.flush()
-                self.cpos_mmap_file = Path(self._cpos_mmap_fd.name)
-=======
         except Exception as e:
             log_exception(
                 self._logger, "Failed to initialize SharedMemoryRingBuffer"
@@ -245,7 +201,6 @@
             if self._cpos is None:
                 self._cpos = np.array([0], dtype=np.int64)
             raise e
->>>>>>> 1290cf17
 
     # +++++++++++++++++++++++++++++++++++++++++++++++++++++++++++++++++++++++++
     def _load_existing_files(self, data_file, cpos_file):
@@ -261,23 +216,12 @@
         self.cpos_mmap_file = Path(cpos_file)
         self._creator = False
 
-<<<<<<< HEAD
-            # Refer data as numpy.memmap
-            self._data = np.memmap(
-                self._data_mmap_fd, dtype=float, mode="w+",
-                shape=(self.length,)
-            )
-            if initial_value is not None:
-                self._data[:] = initial_value
-                self._data.flush()
-=======
     # +++++++++++++++++++++++++++++++++++++++++++++++++++++++++++++++++++++++++
     def _create_new_files(self):
         """Create new temporary mmap files."""
         pid = os.getpid()
         self._data_mmap_fd = create_temp_file(f"rtpspy_{pid}_rbuffer_")
         self._cpos_mmap_fd = create_temp_file(f"rtpspy_{pid}_rbuffer_cpos_")
->>>>>>> 1290cf17
 
         # Allocate space for data and position
         data_size = self.length * np.dtype(float).itemsize
@@ -290,15 +234,6 @@
         self._cpos_mmap_fd.flush()
         self.cpos_mmap_file = Path(self._cpos_mmap_fd.name)
 
-<<<<<<< HEAD
-        except Exception:
-            exc_type, exc_obj, exc_tb = sys.exc_info()
-            errstr = "".join(
-                traceback.format_exception(exc_type, exc_obj, exc_tb)
-            )
-            self._logger.error(errstr)
-            return None
-=======
         self._creator = True
 
     # +++++++++++++++++++++++++++++++++++++++++++++++++++++++++++++++++++++++++
@@ -316,7 +251,6 @@
             self._data.flush()
             self._cpos[0] = 0
             self._cpos.flush()
->>>>>>> 1290cf17
 
     # +++++++++++++++++++++++++++++++++++++++++++++++++++++++++++++++++++++++++
     def append(self, x):
@@ -334,15 +268,7 @@
             self._cpos.flush()
 
         except Exception:
-<<<<<<< HEAD
-            exc_type, exc_obj, exc_tb = sys.exc_info()
-            errstr = "".join(
-                traceback.format_exception(exc_type, exc_obj, exc_tb)
-            )
-            self._logger.error(errstr)
-=======
             log_exception(self._logger, "Failed to append to ring buffer")
->>>>>>> 1290cf17
 
     # +++++++++++++++++++++++++++++++++++++++++++++++++++++++++++++++++++++++++
     def get(self):
@@ -361,29 +287,6 @@
                 return np.concatenate([data[cpos:], data[:cpos]])
 
         except Exception:
-<<<<<<< HEAD
-            exc_type, exc_obj, exc_tb = sys.exc_info()
-            errstr = "".join(
-                traceback.format_exception(exc_type, exc_obj, exc_tb)
-            )
-            self._logger.error(errstr)
-            return None
-
-    # +++++++++++++++++++++++++++++++++++++++++++++++++++++++++++++++++++++++++
-    def __del__(self):
-        if self._creator:
-            if self.data_mmap_file.is_file():
-                self.data_mmap_file.unlink()
-                self._logger.debug(
-                    f"Delete tmoporary file: {self.data_mmap_file}"
-                )
-
-            if self.cpos_mmap_file.is_file():
-                self.cpos_mmap_file.unlink()
-                self._logger.debug(
-                    f"Delete tmoporary file: {self.cpos_mmap_file}"
-                )
-=======
             log_exception(self._logger, "Failed to get ring buffer data")
             return np.array([])
 
@@ -424,7 +327,6 @@
         except Exception:
             # Don't raise exceptions in __del__
             pass
->>>>>>> 1290cf17
 
 
 # %% NumatoGPIORecoding class =================================================
@@ -452,11 +354,7 @@
         ttl_offset_que,
         physio_que,
         sport,
-<<<<<<< HEAD
-        rec_sample_freq=100,
-=======
         rec_sample_freq=DEFAULT_SAMPLE_FREQ,
->>>>>>> 1290cf17
     ):
         """Initialize
 
@@ -516,16 +414,8 @@
             if self._is_supported_device(pt.description):
                 self.dict_sig_sport[pt.device] = pt.description
 
-<<<<<<< HEAD
-        # Sort self.dict_sig_sport by key
-        self.dict_sig_sport = {
-            k: self.dict_sig_sport[k]
-            for k in sorted(list(self.dict_sig_sport.keys()))
-        }
-=======
         # Sort by device name
         self.dict_sig_sport = dict(sorted(self.dict_sig_sport.items()))
->>>>>>> 1290cf17
 
         # Validate current device
         if hasattr(self, "_sig_sport") and self._sig_sport is not None:
@@ -549,13 +439,9 @@
 
         try:
             self._sig_ser = serial.Serial(
-<<<<<<< HEAD
-                self._sig_sport, 19200, timeout=0.001
-=======
                 self._sig_sport,
                 DEFAULT_SERIAL_BAUDRATE,
                 timeout=DEFAULT_SERIAL_TIMEOUT,
->>>>>>> 1290cf17
             )
             self._sig_ser.flushOutput()
             self._sig_ser.write(b"gpio clear 0\r")
@@ -565,17 +451,7 @@
         except serial.serialutil.SerialException:
             self._logger.error(f"Failed to open {self._sig_sport}")
         except Exception:
-<<<<<<< HEAD
-            exc_type, exc_obj, exc_tb = sys.exc_info()
-            errstr = "".join(
-                traceback.format_exception(exc_type, exc_obj, exc_tb)
-            )
-            self._logger.error(f"Failed to open {self._sig_sport}: {errstr}")
-            self._sig_ser = None
-            return False
-=======
             log_exception(self._logger, f"Failed to open {self._sig_sport}")
->>>>>>> 1290cf17
 
         self._sig_ser = None
         return False
@@ -591,16 +467,9 @@
     def get_config(self):
         """Get current device configuration."""
         self.update_port_list()
-<<<<<<< HEAD
-        if len(self.dict_sig_sport):
-            dio_port = (
-                f"{self.sig_sport}:{self.dict_sig_sport[self.sig_sport]}"
-            )
-=======
         if self.dict_sig_sport and self.sig_sport:
             port_info = self.dict_sig_sport[self.sig_sport]
             dio_port = f"{self.sig_sport}:{port_info}"
->>>>>>> 1290cf17
         else:
             dio_port = "None"
 
@@ -726,11 +595,7 @@
             sim_card_f = Path(sim_card_f)
             if not sim_card_f.is_file():
                 self._logger.error(
-<<<<<<< HEAD
-                    f"Not found {sim_card_f} for card dummy signal."
-=======
                     f"Not found {sim_card_f} for cardiac dummy signal."
->>>>>>> 1290cf17
                 )
             else:
                 try:
@@ -743,11 +608,7 @@
             sim_resp_f = Path(sim_resp_f)
             if not sim_resp_f.is_file():
                 self._logger.error(
-<<<<<<< HEAD
-                    f"Not found {sim_resp_f} for card dummy signal."
-=======
                     f"Not found {sim_resp_f} for respiration dummy signal."
->>>>>>> 1290cf17
                 )
             else:
                 try:
@@ -773,11 +634,7 @@
     def set_sim_data(self, sim_card_f, sim_resp_f, sample_freq):
         if not sim_card_f.is_file():
             self._logger.error(
-<<<<<<< HEAD
-                f"Not found {sim_card_f} for card dummy signal."
-=======
                 f"Not found {sim_card_f} for cardiac dummy signal."
->>>>>>> 1290cf17
             )
             return
         else:
@@ -790,11 +647,7 @@
 
         if not sim_resp_f.is_file():
             self._logger.error(
-<<<<<<< HEAD
-                f"Not found {sim_resp_f} for card dummy signal."
-=======
                 f"Not found {sim_resp_f} for respiration dummy signal."
->>>>>>> 1290cf17
             )
             return
         else:
@@ -848,10 +701,6 @@
                 self._sim_data_pos = (
                     self._sim_data_pos + 1
                 ) % self._sim_data_len
-<<<<<<< HEAD
-
-=======
->>>>>>> 1290cf17
                 self._physio_que.put((tstamp_physio, card, resp))
                 ct = time.time()
                 rec_delay = time.time() - st_physio_read
@@ -1020,14 +869,8 @@
                 # --- Resample in regular interval ----------------------------
                 try:
                     with warnings.catch_warnings():
-<<<<<<< HEAD
-                        warnings.simplefilter(
-                            "ignore", category=RuntimeWarning
-                        )
-=======
                         warnings.simplefilter("ignore",
                                               category=RuntimeWarning)
->>>>>>> 1290cf17
                         f = interp1d(tstamp, card, bounds_error=False)
                         card_ex = f(xt_interval_ex)
                         card = card_ex[xt_ex_mask]
@@ -1146,14 +989,8 @@
                     warnings.simplefilter("ignore", category=RuntimeWarning)
                     # Adjust ylim
                     ymin = (
-<<<<<<< HEAD
-                        np.floor(
-                            np.nanmin(card_filtered[-adjust_period:]) / 25
-                        ) * 25
-=======
                         np.floor(np.nanmin(card_filtered[-adjust_period:]
                                            ) / 25) * 25
->>>>>>> 1290cf17
                     )
                     ymax = (
                         np.ceil(np.nanmax(card_filtered[-adjust_period:]) / 25)
@@ -1292,10 +1129,7 @@
         self._scan_onset = SharedMemoryRingBuffer(1, initial_value=-1.0)
 
         # Prepare data buffer files for sharing among multiple processes
-<<<<<<< HEAD
-=======
         # Buffer names for sharing data across processes
->>>>>>> 1290cf17
         self._rbuf_names = [
             "ttl_onsets",
             "ttl_offsets",
@@ -1604,15 +1438,8 @@
         ttl_offsets = ttl_offsets[~np.isnan(ttl_offsets)]
 
         tmask = (
-<<<<<<< HEAD
-            ~np.isnan(tstamp) &
-            ~np.isnan(card) &
-            ~np.isnan(resp) &
-            (tstamp > 0)
-=======
             ~np.isnan(tstamp) & ~np.isnan(card) &
             ~np.isnan(resp) & (tstamp > 0)
->>>>>>> 1290cf17
         )
         card = card[tmask]
         resp = resp[tmask]
@@ -1631,11 +1458,7 @@
         # Show actual sampling frequency
         self._logger.debug(
             "Actual physio sampling rate: "
-<<<<<<< HEAD
-            f"{1 / np.mean(np.diff(tstamp)):.2f}Hz"
-=======
             f"{1 / np.mean(np.diff(tstamp)):.2f} Hz"
->>>>>>> 1290cf17
         )
 
         data = {
@@ -1864,12 +1687,7 @@
                 interval_thresh = np.nanmin(ttl_interval) * 1.5
 
             long_intervals = np.argwhere(
-<<<<<<< HEAD
-                ttl_interval > interval_thresh
-            ).ravel()
-=======
                 ttl_interval > interval_thresh).ravel()
->>>>>>> 1290cf17
             if len(long_intervals) == 0:
                 ser_onset = ttl_onsets[0]
             else:
@@ -1879,16 +1697,12 @@
 
     # +++++++++++++++++++++++++++++++++++++++++++++++++++++++++++++++++++++++++
     def get_retrots(
-<<<<<<< HEAD
-        self, TR, Nvol=np.inf, tshift=0, reasmple_phys_fs=100, timeout=2
-=======
         self,
         TR,
         Nvol=np.inf,
         tshift=0,
         resample_phys_fs=DEFAULT_SAMPLE_FREQ,
         timeout=2,
->>>>>>> 1290cf17
     ):
         onset = self.scan_onset
         if onset == 0:
@@ -1908,14 +1722,10 @@
                 int(np.nanmax(tstamp) // TR) < Nvol
                 and time.time() - st < timeout
             ):
-<<<<<<< HEAD
-                # Waint until Nvol samples
-=======
                 self._logger.debug(
                     f"Received data for {np.nanmax(tstamp) / TR}/{Nvol}"
                 )
                 # Wait until Nvol samples
->>>>>>> 1290cf17
                 time.sleep(0.001)
                 data = self.dump()
                 tstamp = data["tstamp"] - onset
@@ -1954,12 +1764,7 @@
             Card = Card[~np.isnan(Card)]
 
         retroTSReg = self._retrots.RetroTs(
-<<<<<<< HEAD
-            Resp, Card, TR, physFS, tshift, Nvol
-        )
-=======
             Resp, Card, TR, physFS, tshift, Nvol)
->>>>>>> 1290cf17
 
         return retroTSReg
 
@@ -2029,13 +1834,7 @@
                 self._logger.debug(f"Remove temporary file {rmf}.")
 
             cpos_file = rbuf.cpos_mmap_file
-<<<<<<< HEAD
-            for rmf in cpos_file.parent.glob(
-                f"rtpspy_{os.getpid()}_rbuffer_*"
-            ):
-=======
             for rmf in cpos_file.parent.glob(f"rtpspy_{os.getpid()}_cpos_*"):
->>>>>>> 1290cf17
                 rmf.unlink()
                 self._logger.debug(f"Remove temporary file {rmf}.")
 
@@ -2374,15 +2173,9 @@
     parser.add_argument("--device", default="Numato", help="Device type")
     parser.add_argument(
         "--sample_freq",
-<<<<<<< HEAD
-        default=100,
-        type=float,
-        help="sampling frequency (Hz)"
-=======
         default=DEFAULT_SAMPLE_FREQ,
         type=float,
         help="sampling frequency (Hz)",
->>>>>>> 1290cf17
     )
     parser.add_argument(
         "--card_file", help="Cardiac signal file for dummy device"
