--- conflicted
+++ resolved
@@ -982,11 +982,7 @@
     # +++++++++++++++++++++++++++++++++++++++++++++++++++++++++++++++++++++++++
     def __init__(
         self,
-<<<<<<< HEAD
-        device="Numato",
-=======
         device=None,
->>>>>>> 06785c63
         sample_freq=100,
         buf_len_sec=3600,
         sport=None,
@@ -1011,16 +1007,10 @@
             'GE'; GE MRI serial port signal.
             'Dummy'; Simulate signal recording using pre-recorded files.
             'NULL'; No signal recorder.
-<<<<<<< HEAD
-            The default is Numato. If sim_card_f and sim_resp_f are provided, set
-            to Dummy. Otherwise, search for 'Numato', then 'GE', and if neither
-            is found, set to NULL.
-=======
             The default is None. If device is None, the program searches for
             'Numato', followed by 'GE'. If neither is found, it checks for a
             Dummy (if sim_card_f and sim_resp_f are provided). If none of
             these are found, the value is set to NULL.
->>>>>>> 06785c63
         sample_freq : float, optional
             Sampling frequency (Hz).
         buf_len_sec : float, optional
