#!/usr/bin/env python3
# -*- coding: utf-8 -*-
"""
Real-time physiological signal recording class.
@author: mmisaki@libr.net

Model class : NumatoGPIORecoding, DummyRecording
View class : PlotTTLPhysio
Controler class: RtPhysio
"""

# %% import ===================================================================
from pathlib import Path
import os
import time
import traceback
from multiprocessing import Process, Lock, Queue, Pipe
from queue import Full, Empty
import re
import logging
import argparse
import warnings
from datetime import datetime, timedelta
import tkinter as tk
from tkinter import ttk
from tempfile import NamedTemporaryFile
import subprocess
from collections import deque
import json
import gc

import numpy as np
import pandas as pd
import serial
from serial import SerialException
from serial.tools.list_ports import comports
from scipy.interpolate import interp1d
from scipy.signal import lfilter, firwin
from matplotlib.backends.backend_tkagg import FigureCanvasTkAgg
from matplotlib.figure import Figure
import matplotlib as mpl

try:
    from rpc_socket_server import RPCSocketServer, RPCSocketCom, pack_data
except ImportError:
    from .rpc_socket_server import RPCSocketServer, RPCSocketCom, pack_data


mpl.rcParams["font.size"] = 8


# %% Constants ================================================================
DEFAULT_SERIAL_TIMEOUT = 0.001
DEFAULT_SERIAL_BAUDRATE = 19200
DEFAULT_BUFFER_SIZE = 3600  # seconds
DEFAULT_SAMPLE_FREQ = 100  # Hz
PLOT_UPDATE_INTERVAL = 1.0 / 60  # 60 FPS
ADC_MAX_VALUE = 1024
YAXIS_ADJUST_RANGE = 25
MIN_YAXIS_RANGE = 50


# %% create_temp_file =========================================================
def create_temp_file(prefix, dir_path="/dev/shm", delete=False):
    """Helper function to create temporary files. This should be outside of the
    SharedMemoryRingBuffer class.
    """
    if Path(dir_path).is_dir() and os.access(dir_path, os.W_OK):
        return NamedTemporaryFile(
            mode="w+b", prefix=prefix, dir=dir_path, delete=delete
        )
    else:
        return NamedTemporaryFile(prefix=prefix, delete=delete)


# %% SharedMemoryRingBuffer ===================================================
class SharedMemoryRingBuffer:
    """Ring buffer implemented on a memory-mapped NumPy array for sharing data
    across processes.
    """

    # +++++++++++++++++++++++++++++++++++++++++++++++++++++++++++++++++++++++++
    def __init__(
        self,
        length,
        data_file=None,
        cpos_file=None,
        initial_value=None,
        read_only=False,
    ):
        """Initialize SharedMemoryRingBuffer.

        Creates an mmap file with the given 'name' in /dev/shm if available;
        otherwise, it is created in temporary directory.

        Parameters
        ----------
        length : int
            Buffer length
        data_file : Path or str, optional
            Path to a data mmap file.
        cpos_file : Path or str, optional
            Path to a current position mmap file.
        initial_value : float, optional
            The value used to initialize the buffer data. The default is nan.
        """
        self._logger = logging.getLogger("SharedMemoryRingBuffer")
        self.length = int(length)
        self.data_mmap_file = data_file
        self.cpos_mmap_file = cpos_file

        self.pid = None
        self._data = None
        self._cpos = None
        self._data_mmap_fd = None
        self._cpos_mmap_fd = None
        self._creator = False
        self._data_mmap_fd = None
        self._cpos_mmap_fd = None
        self._creator = False

        try:
            if (
                data_file is not None
                and data_file.exists()
                and cpos_file is not None
                and cpos_file.exists()
            ):
                self._load_existing_files(data_file, cpos_file)
            else:
                self._create_new_files()

            self._setup_memory_maps(
                initial_value=initial_value, read_only=read_only
            )
            self.pid = os.getpid()

        except Exception as e:
            errstr = str(e) + "\n" + traceback.format_exc()
            self._logger.error(errstr)

            # Ensure object is in a valid state even if initialization fails
            if self._data is None:
                self._data = np.array([initial_value] * self.length)
            if self._cpos is None:
                self._cpos = np.array([0], dtype=np.int64)
            raise e

    # +++++++++++++++++++++++++++++++++++++++++++++++++++++++++++++++++++++++++
    def _load_existing_files(self, data_file, cpos_file):
        """Load existing mmap files."""
        if not Path(data_file).is_file():
            raise FileNotFoundError(f"Not found data_file: {data_file}")
        if not Path(cpos_file).is_file():
            raise FileNotFoundError(f"Not found cpos_file: {cpos_file}")

        self._data_mmap_fd = open(data_file, "r+b")
        self._cpos_mmap_fd = open(cpos_file, "r+b")
        self.data_mmap_file = Path(data_file)
        self.cpos_mmap_file = Path(cpos_file)
        self._creator = False

    # +++++++++++++++++++++++++++++++++++++++++++++++++++++++++++++++++++++++++
    def _create_new_files(self):
        """Create new temporary mmap files."""
        pid = os.getpid()
        self._data_mmap_fd = create_temp_file(f"rtmri_physio_{pid}_rbuffer_")
        self._cpos_mmap_fd = create_temp_file(
            f"rtmri_physio_{pid}_rbuffer_cpos_"
        )

        # Allocate space for data and position
        data_size = self.length * np.dtype(float).itemsize
        self._data_mmap_fd.write(b"\x00" * data_size)
        self._data_mmap_fd.flush()
        self.data_mmap_file = Path(self._data_mmap_fd.name)

        pos_size = np.dtype(np.int64).itemsize
        self._cpos_mmap_fd.write(b"\x00" * pos_size)
        self._cpos_mmap_fd.flush()
        self.cpos_mmap_file = Path(self._cpos_mmap_fd.name)

        self._creator = True

    # +++++++++++++++++++++++++++++++++++++++++++++++++++++++++++++++++++++++++
    def _setup_memory_maps(self, initial_value=None, read_only=False):
        """Setup numpy memory maps for data and position."""
        mode = "r" if read_only else "r+"
        self._data = np.memmap(
            self._data_mmap_fd, dtype=float, mode=mode, shape=(self.length,)
        )
        self._cpos = np.memmap(
            self._cpos_mmap_fd, dtype=np.int64, mode=mode, shape=(1,)
        )

        if initial_value is not None and not read_only:
            self._data[:] = initial_value
            self._data.flush()
            self._cpos[0] = 0
            self._cpos.flush()

    # +++++++++++++++++++++++++++++++++++++++++++++++++++++++++++++++++++++++++
    def append(self, x):
        """Append an element"""
        try:
            # Check if attributes exist
            if self._cpos is None or self._data is None:
                self._logger.error("Ring buffer not properly initialized")
                return

            cpos = self._cpos[0]
            self._data[cpos] = x
            self._cpos[0] = (cpos + 1) % self.length
            # self._data.flush()
            # self._cpos.flush()

        except Exception as e:
            errstr = str(e) + "\n" + traceback.format_exc()
            self._logger.error("Failed to append to ring buffer:\n" + errstr)

    # +++++++++++++++++++++++++++++++++++++++++++++++++++++++++++++++++++++++++
    def get(self):
        """Return list of elements"""
        try:
            # Check if attributes exist
            if self._cpos is None or self._data is None:
                self._logger.error("Ring buffer not properly initialized")
                return np.array([])

            cpos = self._cpos[0]
            if cpos == 0:
                return self._data.copy()
            else:
                data = self._data
                return np.concatenate([data[cpos:], data[:cpos]])

        except Exception as e:
            errstr = str(e) + "\n" + traceback.format_exc()
            self._logger.error("Failed to get ring buffer data:\n" + errstr)
            return np.array([])

    # +++++++++++++++++++++++++++++++++++++++++++++++++++++++++++++++++++++++++
    def reset(self, initial_value=np.nan):
        """Reset the ring buffer by clearing all data and resetting position.
        Parameters
        ----------
        initial_value : float, optional
            The value to fill the buffer with. Default is np.nan.
        """
        try:
            # Check if attributes exist
            if self._cpos is None or self._data is None:
                self._logger.error("Ring buffer not properly initialized")
                return

            # Reset position to start
            self._cpos[0] = 0

            # Fill buffer with initial value
            self._data[:] = initial_value

            # Flush changes to disk
            self._data.flush()
            self._cpos.flush()

        except Exception as e:
            errstr = str(e) + "\n" + traceback.format_exc()
            self._logger.error("Failed to reset ring buffer:\n" + errstr)

    # +++++++++++++++++++++++++++++++++++++++++++++++++++++++++++++++++++++++++
    def get_property(self):
        kwds = {
            "length": self.length,
            "data_file": self.data_mmap_file,
            "cpos_file": self.cpos_mmap_file,
        }
        return kwds

    # +++++++++++++++++++++++++++++++++++++++++++++++++++++++++++++++++++++++++
    def validate(self, pid, read_only=False):
        """Validate the access to the shared memory from another process."""
        try:
            if pid == self.pid:
                return self

            self._logger.debug("Accessing shared memory on another process.")

            # Get access to shared memory on another process.
            length = self.length
            data_file = self.data_mmap_file
            cpos_file = self.cpos_mmap_file
            new_access = SharedMemoryRingBuffer(
                length,
                data_file=data_file,
                cpos_file=cpos_file,
                read_only=read_only,
            )
            new_access._creator = False
            return new_access

        except Exception as e:
            errstr = str(e) + "\n" + traceback.format_exc()
            self._logger.error("Failed to validate shared memory:\n" + errstr)
            return None

    # +++++++++++++++++++++++++++++++++++++++++++++++++++++++++++++++++++++++++
    def clear_buffer_files(self):
        try:
            if hasattr(self, "_creator") and self._creator:
                if (
                    hasattr(self, "data_mmap_file")
                    and self.data_mmap_file.is_file()
                ):
                    self.data_mmap_file.unlink()
                    self._logger.debug(
                        f"Delete temporary file: {self.data_mmap_file}"
                    )

                if (
                    hasattr(self, "cpos_mmap_file")
                    and self.cpos_mmap_file.is_file()
                ):
                    self.cpos_mmap_file.unlink()
                    self._logger.debug(
                        f"Delete temporary file: {self.cpos_mmap_file}"
                    )

                # Close file descriptors
                if (
                    hasattr(self, "_data_mmap_fd")
                    and self._data_mmap_fd is not None
                ):
                    self._data_mmap_fd.close()
                if (
                    hasattr(self, "_cpos_mmap_fd")
                    and self._cpos_mmap_fd is not None
                ):
                    self._cpos_mmap_fd.close()

        except Exception:
            # Don't raise exceptions in __del__
            pass

    # +++++++++++++++++++++++++++++++++++++++++++++++++++++++++++++++++++++++++
    def __del__(self):
        if self._data is not None:
            del self._data
        if self._cpos is not None:
            del self._cpos
        if self._data_mmap_fd is not None:
            self._data_mmap_fd.close()
        if self._cpos_mmap_fd is not None:
            self._cpos_mmap_fd.close()


# %% NumatoGPIORecoding class =================================================
class NumatoGPIORecording:
    """
    Receiving signals from USB GPIO device, Numato Lab 8 Channel USB GPIO (
    https://numato.com/product/8-channel-usb-gpio-module-with-analog-inputs/
    ).
    Read IO0/DIO0 to receive the scan start TTL signal.
    Read IO1/ADC1 to receive cardiogram signal.
    Read IO2/ADC2 to receive respiration signal.
    The device is recognized as 'CDC RS-232 Emulation Demo' or
    'Numato Lab 8 Channel USB GPIO M'
    """

    SUPPORT_DEVICES = [
        "CDC RS-232 Emulation Demo",
        "Numato Lab 8 Channel USB GPIO",
    ]

    # +++++++++++++++++++++++++++++++++++++++++++++++++++++++++++++++++++++++++
    def __init__(
        self,
        ttl_onset_que=None,
        ttl_offset_que=None,
        physio_que=None,
        sample_freq=DEFAULT_SAMPLE_FREQ,
    ):
        """Initialize

        Parameters
        ----------
        ttl_onset_que, ttl_offset_que, physio_que : multiprocessing.Queue
           Queues for sharing the recorded data with the controller class.
        sport : str, optional
            Serial port name.
            The default is None, in which case the first available port with a
            device from SUPPORT_DEVICES is used.
        sample_freq : float
            Recording sampling frequency (Hz).
        """
        self._logger = logging.getLogger("NumatoGPIORecoding")

        # Set parameters
        self._ttl_onset_que = ttl_onset_que
        self._ttl_offset_que = ttl_offset_que
        self._physio_que = physio_que
        self._sample_freq = sample_freq
        self._queue_lock = Lock()

        # Get available serial ports
        self.dict_sig_sport = {}
        self.update_port_list()

        # Set the serial device to the first available one.
        if len(self.dict_sig_sport):
            self.sig_sport = list(self.dict_sig_sport.keys())[0]
        else:
            self.sig_sport = None
        self._sig_ser = None

    # +++++++++++++++++++++++++++++++++++++++++++++++++++++++++++++++++++++++++
    # +++ getter and setter methods +++
    @property
    def sig_sport(self):
        return self._sig_sport

    @sig_sport.setter
    def sig_sport(self, dev):
        if dev is not None:
            self.update_port_list()
            if dev not in self.dict_sig_sport:
                self._logger.error(f"{dev} is not available.")
                dev = None
        self._sig_sport = dev

    # +++++++++++++++++++++++++++++++++++++++++++++++++++++++++++++++++++++++++
    def update_port_list(self):
        """Get and sort available serial ports for supported devices."""
        self.dict_sig_sport = {}
        for pt in comports():
            if self._is_supported_device(pt.description):
                self.dict_sig_sport[pt.device] = pt.description

        # Sort by device name
        self.dict_sig_sport = dict(sorted(self.dict_sig_sport.items()))

        # Validate current device
        if hasattr(self, "_sig_sport") and self._sig_sport is not None:
            self.sig_sport = self._sig_sport

    # +++++++++++++++++++++++++++++++++++++++++++++++++++++++++++++++++++++++++
    def _is_supported_device(self, description):
        """Check if device description matches any supported patterns."""
        return any(
            re.match(pattern, description) is not None
            for pattern in NumatoGPIORecording.SUPPORT_DEVICES
        )

    # +++++++++++++++++++++++++++++++++++++++++++++++++++++++++++++++++++++++++
    @staticmethod
    def is_device_available():
        """Check if Numato device is available without creating instance."""
        for pt in comports():
            if any(
                re.match(pattern, pt.description) is not None
                for pattern in NumatoGPIORecording.SUPPORT_DEVICES
            ):
                return True
        return False

    # +++++++++++++++++++++++++++++++++++++++++++++++++++++++++++++++++++++++++
    def open_sig_port(self):
        """Open serial port for signal communication."""
        if self._sig_sport is None:
            self._logger.warning("There is no Numato GPIO device.")
            return False

        self._logger.debug(
            f"Attempting to open serial port: {self._sig_sport}")
        self._close_existing_port()

        # Check if the serial port is accessed by other processes
        try:
            result = subprocess.run(
                ["lsof", self._sig_sport],
                stdout=subprocess.PIPE,
                stderr=subprocess.PIPE,
                text=True,
            )
            if result.returncode == 0 and result.stdout:
                self._logger.debug(
                    f"Serial port {self._sig_sport} is already in use "
                    "by another process."
                )
                return False

        except FileNotFoundError:
            self._logger.warning(
                "`lsof` command not found. Skipping port access check."
            )
        except Exception as e:
            errstr = str(e) + "\n" + traceback.format_exc()
            self._logger.error(f"Error checking serial port access: {errstr}")

        if self._sig_sport not in self.dict_sig_sport:
            self._logger.error(f"{self._sig_sport} is not available.")
            return False

        try:
            self._sig_ser = serial.Serial(
                self._sig_sport,
                DEFAULT_SERIAL_BAUDRATE,
                timeout=DEFAULT_SERIAL_TIMEOUT,
            )
            self._sig_ser.flushOutput()
            self._sig_ser.write(b"gpio clear 0\r")
            self._logger.info(f"Open signal port {self._sig_sport}")
            return True

        except serial.serialutil.SerialException as e:
            errstr = str(e) + "\n" + traceback.format_exc()
            self._logger.error(f"Failed to open {self._sig_sport}: {errstr}")

        except Exception as e:
            errstr = str(e) + "\n" + traceback.format_exc()
            self._logger.error(f"Failed to open {self._sig_sport}: {errstr}")

        self._sig_ser = None
        return False

    # +++++++++++++++++++++++++++++++++++++++++++++++++++++++++++++++++++++++++
    def _close_existing_port(self):
        """Close existing serial port if open."""
        if self._sig_ser is not None and self._sig_ser.is_open:
            self._logger.debug(f"Closing serial port: {self._sig_sport}")
            self._sig_ser.close()
            self._sig_ser = None
            time.sleep(1)  # Ensure port is closed
            self._logger.debug(f"Serial port closed: {self._sig_sport}")

    # +++++++++++++++++++++++++++++++++++++++++++++++++++++++++++++++++++++++++
    def get_config(self):
        """Get current device configuration."""
        self.update_port_list()
        if self.dict_sig_sport and self.sig_sport:
            port_info = self.dict_sig_sport[self.sig_sport]
            dio_port = f"{self.sig_sport}:{port_info}"
        else:
            dio_port = "None"

        return {
            "IO port": dio_port,
            "IO port list": self.dict_sig_sport,
        }

    # +++++++++++++++++++++++++++++++++++++++++++++++++++++++++++++++++++++++++
    def set_config(self, conf):
        for lab, val in conf.items():
            if lab == "USB port":
                if val != "None":
                    port = val.split(":")[0]
                    self.sig_sport = port

    # +++++++++++++++++++++++++++++++++++++++++++++++++++++++++++++++++++++++++
    def read_signal_loop(self, cmd_pipe=None):
        if (
            self._ttl_onset_que is None
            or self._ttl_offset_que is None
            or self._physio_que is None
        ):
            self._logger.error("Recording queues are not set.")
            return

        if not self.open_sig_port():
            return

        self._logger.debug("Start recording in read_signal_loop.")

        ttl_state = 0
        physio_rec_interval = 1.0 / self._sample_freq
        rec_delays = deque(maxlen=10)  # Stack to store delays, size = 10
        rec_delay = 0
        next_rec = time.time() + physio_rec_interval
        st_physio_read = 0
        tstamp_physio = None
        tstamp_physio0 = None
        while True:
            # Read TTL
            self._sig_ser.reset_output_buffer()
            self._sig_ser.reset_input_buffer()
            self._sig_ser.write(b"gpio read 0\r")

            try:
                port0 = self._sig_ser.read(1024)
                tstamp_ttl = time.time()

                if time.time() >= next_rec - rec_delay:
                    st_physio_read = time.time()
                    self._sig_ser.reset_output_buffer()
                    self._sig_ser.reset_input_buffer()
                    # Card
                    self._sig_ser.write(b"adc read 1\r")
                    port1 = self._sig_ser.read(25)
                    # Resp
                    self._sig_ser.write(b"adc read 2\r")
                    port2 = self._sig_ser.read(25)
                    tstamp_physio = time.time()
                    rec_delays.append(time.time() - st_physio_read)
                else:
                    tstamp_physio = None
                    port1 = None
                    port2 = None
            except SerialException as e:
                self._logger.debug(f"Error reading signal: {e}")
                pass

            ma = re.search(r"gpio read 0\n\r(\d)\n", port0.decode())
            if ma:
                sig = ma.groups()[0]
                ttl = int(sig == "1")
            else:
                ttl = 0

            if ttl != ttl_state:
                if ttl == 1 and ttl_state == 0:
                    try:
                        self._ttl_onset_que.put_nowait(tstamp_ttl)
                    except Full:
                        try:
                            self._ttl_onset_que.get_nowait()  # discard oldest
                        except Empty:
                            pass
                    # self._logger.debug(f"TTL Onset: {tstamp_ttl}")
                    # if self._logger.handlers:
                    #     self._logger.handlers[0].flush()

                elif ttl == 0 and ttl_state == 1:
                    try:
                        self._ttl_offset_que.put_nowait(tstamp_ttl)
                    except Full:
                        try:
                            self._ttl_offset_que.get_nowait()  # discard oldest
                        except Empty:
                            pass
                    # self._logger.debug(f"TTL Offset: {tstamp_ttl}")
                    # if self._logger.handlers:
                    #     self._logger.handlers[0].flush()
                ttl_state = ttl

            if tstamp_physio is not None:
                # Card
                try:
                    card = float(port1.decode().split("\n\r")[1])
                except Exception:
                    card = np.nan

                # Resp
                try:
                    resp = float(port2.decode().split("\n\r")[1])
                except Exception:
                    resp = np.nan

                try:
<<<<<<< HEAD
                    self._physio_que.put_nowait((tstamp_physio, card, resp))
=======
                    self._physio_que.put((tstamp_physio, card, resp))

                    if tstamp_physio0 is not None:
                        td = tstamp_physio - tstamp_physio0
                        if td > 2.0 / self._sample_freq:
                            self._logger.warning(
                                f"Numato: Large time gap detected in physio data: "
                                f"{td:.3f} sec"
                            )
                    tstamp_physio0 = tstamp_physio

>>>>>>> 6c5c7a06
                except Full:
                    try:
                        self._physio_que.get_nowait()  # discard oldest
                        self._physio_que.put_nowait(
                            (tstamp_physio, card, resp))
                    except Empty:
                        pass
                    except Full:
                        pass

                rec_delay = np.mean(rec_delays) if rec_delays else 0.0
                next_rec += physio_rec_interval

            if cmd_pipe is not None and cmd_pipe.poll():
                cmd = cmd_pipe.recv()
                self._logger.debug(f"Receive {cmd} in read_signal_loop.")
                if cmd == "QUIT":
                    cmd_pipe.send("END")
                    break

            time.sleep(0.001)
        self._queue_lock.release()

    # +++++++++++++++++++++++++++++++++++++++++++++++++++++++++++++++++++++++++
    def __del__(self):
        try:
            self._logger.debug("Deleting NumatoGPIORecording instance.")
            # Avoid potential X server conflicts during cleanup
            if hasattr(self, "_sig_ser") and self._sig_ser:
                self._sig_ser.close()
                self._sig_ser = None
        except Exception:
            # Ignore all cleanup errors to prevent X server conflicts
            pass


# %% DummyRecording ===========================================================
class DummyRecording:
    """Dummy class for physio recording"""

    def __init__(
        self,
        ttl_onset_que=None,
        ttl_offset_que=None,
        physio_que=None,
        sim_card_f=None,
        sim_resp_f=None,
        sample_freq=40,
    ):
        self._logger = logging.getLogger("DummyRecording")

        # Set parameters
        self._ttl_onset_que = ttl_onset_que
        self._ttl_offset_que = ttl_offset_que
        self._physio_que = physio_que
        self._sample_freq = sample_freq
        self._sim_card = None
        self._sim_resp = None
        self._queue_lock = Lock()

        self.set_sim_data(sample_freq, sim_card_f, sim_resp_f)

    # +++++++++++++++++++++++++++++++++++++++++++++++++++++++++++++++++++++++++
    def set_sim_data(self, sample_freq, sim_card_f=None, sim_resp_f=None):
        sim_data_len = np.inf

        if sim_card_f is not None:
            sim_card_f = Path(sim_card_f)
            if not sim_card_f.is_file():
                self._logger.error(
                    f"Not found {sim_card_f} for cardiac dummy signal."
                )
            else:
                try:
                    self._sim_card = np.loadtxt(sim_card_f)
                    sim_data_len = min(sim_data_len, len(self._sim_card))
                except Exception as e:
                    errstr = str(e) + "\n" + traceback.format_exc()
                    self._logger.error(f"Error reading {sim_card_f}: {errstr}")

        if sim_resp_f is not None:
            sim_resp_f = Path(sim_resp_f)
            if not sim_resp_f.is_file():
                self._logger.error(
                    f"Not found {sim_resp_f} for respiration dummy signal."
                )
            else:
                try:
                    self._sim_resp = np.loadtxt(sim_resp_f)
                    sim_data_len = min(sim_data_len, len(self._sim_resp))
                except Exception as e:
                    errstr = str(e) + "\n" + traceback.format_exc()
                    self._logger.error(f"Error reading {sim_resp_f}: {errstr}")

        if not np.isinf(sim_data_len):
            self._sim_data_len = sim_data_len
            if self._sim_card is None:
                self._sim_card = np.zeros(self._sim_data_len)
            if self._sim_resp is None:
                self._sim_resp = np.zeros(self._sim_data_len)
        else:
            self._sim_card = np.ones(1)
            self._sim_resp = np.ones(1)
            self._sim_data_len = 1

        self._sim_data_pos = 0

    # +++++++++++++++++++++++++++++++++++++++++++++++++++++++++++++++++++++++++
    def read_signal_loop(self, cmd_pipe=None):
        if (
            self._ttl_onset_que is None
            or self._ttl_offset_que is None
            or self._physio_que is None
        ):
            self._logger.error("Recording queues are not set.")
            return

<<<<<<< HEAD
=======
        # self._queue_lock.acquire()

>>>>>>> 6c5c7a06
        self._logger.debug("Start recording in read_signal_loop.")

        physio_rec_interval = 1.0 / self._sample_freq
        rec_delays = deque(maxlen=10)  # Stack to store delays, size = 10
        rec_delay = 0
        next_rec = time.time() + physio_rec_interval
        st_physio_read = 0
        tstamp_physio = None
        tstamp_physio0 = None
        while True:
            if time.time() >= next_rec - rec_delay:
                st_physio_read = time.time()
                if self._sim_card is not None:
                    card = self._sim_card[self._sim_data_pos]
                else:
                    card = 1

                if self._sim_resp is not None:
                    resp = self._sim_resp[self._sim_data_pos]
                else:
                    resp = 1

                tstamp_physio = time.time()
                
                try:
<<<<<<< HEAD
                    self._physio_que.put_nowait((tstamp_physio, card, resp))
=======
                    self._physio_que.put((tstamp_physio, card, resp))
                    if tstamp_physio0 is not None:
                        td = tstamp_physio - tstamp_physio0
                        if td > 2.0 / self._sample_freq:
                            self._logger.warning(
                                f"Dummy: Large time gap detected in physio data: "
                                f"{td:.3f} sec"
                            )
                    tstamp_physio0 = tstamp_physio

>>>>>>> 6c5c7a06
                except Full:
                    try:
                        self._physio_que.get_nowait()  # discard oldest
                        self._physio_que.put_nowait(
                            (tstamp_physio, card, resp))
                    except Empty:
                        pass

                self._sim_data_pos += 1
                self._sim_data_pos %= self._sim_data_len

                # self._logger.debug(
                #     f"tstamp_physio={tstamp_physio} card={card}, resp={resp}"
                #     f" at {self._sim_data_pos}"
                # )

                rec_delays.append(time.time() - st_physio_read)
                rec_delay = np.mean(rec_delays) if rec_delays else 0.0
                next_rec += physio_rec_interval

            if cmd_pipe is not None and cmd_pipe.poll():
                cmd = cmd_pipe.recv()
                self._logger.debug(f"Receive {cmd} in read_signal_loop.")
                if cmd == "QUIT":
                    cmd_pipe.send("END")
                    break
                elif cmd == "PULSE":
                    # Add TTL pulse
                    try:
                        self._ttl_onset_que.put_nowait(time.time())
                    except Full:
                        try:
                            self._ttl_onset_que.get_nowait()  # discard oldest
                            self._ttl_onset_que.put_nowait(time.time())
                        except Empty:
                            pass

                    time.sleep(0.001)
                    try:
                        self._ttl_offset_que.put(time.time())
                    except Full:
                        try:
                            self._ttl_offset_que.get()  # discard oldest
                        except Empty:
                            pass

            time.sleep(0.0001)

<<<<<<< HEAD
=======
        # self._queue_lock.release()

>>>>>>> 6c5c7a06
    # +++++++++++++++++++++++++++++++++++++++++++++++++++++++++++++++++++++++++
    def set_config(self, config):
        self._logger.debug(f"Set config: {config}")
        self._config = config


# %% PlotTTLPhysio ============================================================
class PlotTTLPhysio:
    """View class for displaying TTL and physio recording signals"""

    # +++++++++++++++++++++++++++++++++++++++++++++++++++++++++++++++++++++++++
    def __init__(
        self,
        controller,
        geometry="610x570+1025+0",
        signal_freq=DEFAULT_SAMPLE_FREQ,
        plot_len_sec=10,
        buf_len_sec=3600,
        disable_close=False,
    ):
        self._logger = logging.getLogger("PlotTTLPhysio")
        self.controller = controller

        # --- Initialize parameters ---
        self.signal_freq = signal_freq
        self._plot_len_sec = plot_len_sec
        self._buf_len_sec = buf_len_sec
        self._is_scanning = False
        self._cmd_pipe = None
        self._timer_interval_ms = int(1000 / 10)
        self._rbuf_lock = None
        self._rbuf = None

        # --- Plot window ---
        self._plt_root = tk.Tk()
        self._disable_close = disable_close

        self._plt_root.title(
            f"Physio signals ({self.controller._recorder_type})"
        )
        self.set_position(geometry)

        # Set the margins in inches
        self._left_margin_inch = 0.3
        self._right_margin_inch = 0.4
        self._top_margin_inch = 0.1
        self._bottom_margin_inch = 0.38

        # initialize plot
        plot_widget = self.init_plot()
        plot_widget.pack(side=tk.TOP, fill="both", expand=True)
        self.reset_plot()

        # config button
        # self.config_button = tk.Button(self._plt_root, text='config',
        #                                command=self.config,
        #                                font=("Helvetica", 10))
        # self.config_button.pack(side=tk.LEFT, anchor=tk.SE)
        self.config_win = None

        # dump button
        dump_dur = str(timedelta(seconds=self._buf_len_sec)).split(".")[0]
        dump_button = tk.Button(
            self._plt_root,
            text=f"dump ({dump_dur})",
            command=self.dump_data,
            font=("Helvetica", 10),
        )
        dump_button.pack(side=tk.RIGHT, anchor=tk.SW)

        self._resize_debounce_id = None
        self._plt_root.bind("<Configure>", self.update_plot_size)
        self.update_plot_size(None)

        # Connect WM_DELETE_WINDOW event to self.on_closing
        self._plt_root.protocol("WM_DELETE_WINDOW", self.on_closing)

    # +++++++++++++++++++++++++++++++++++++++++++++++++++++++++++++++++++++++++
    def set_position(self, geometry):
        self._plt_root.geometry(geometry)

    # +++++++++++++++++++++++++++++++++++++++++++++++++++++++++++++++++++++++++
    def init_plot(self):
        self._plot_fig = Figure(figsize=(6, 4.2))
        self._canvas = FigureCanvasTkAgg(self._plot_fig, master=self._plt_root)
        self._ax_ttl, self._ax_card, self._ax_card_filtered, self._ax_resp = (
            self._plot_fig.subplots(4, 1)
        )

        self._plot_fig.subplots_adjust(
            left=0.15, bottom=0.1, right=0.98, top=0.95, hspace=0.35
        )

        return self._canvas.get_tk_widget()

    # +++++++++++++++++++++++++++++++++++++++++++++++++++++++++++++++++++++++++
    def reset_plot(self):
        self._buf_size = int(np.round(self._plot_len_sec * self.signal_freq))
        sig_xi = np.arange(self._buf_size) * 1.0 / self.signal_freq

        # Set TTL axis
        self._ax_ttl.clear()
        self._ax_ttl.set_ylabel("Scanner Pulse")
        zeros_data = np.zeros(self._buf_size)
        self._ln_ttl = self._ax_ttl.plot(sig_xi, zeros_data, "k-")
        self._ax_ttl.set_xlim(sig_xi[0], sig_xi[-1])
        self._ax_ttl.set_ylim((-0.1, 1.1))
        self._ax_ttl.set_yticks((0, 1))
        self._ax_ttl.yaxis.set_ticks_position("right")

        # Set card axis
        self._ax_card.clear()
        self._ax_card.set_ylabel("Cardiogram")
        self._ln_card = self._ax_card.plot(
            sig_xi, np.zeros(self._buf_size), "k-"
        )
        self._ax_card.set_xlim(sig_xi[0], sig_xi[-1])
        self._ax_card.yaxis.set_ticks_position("right")

        # Set filtered card axis
        self._ax_card_filtered.clear()
        self._ax_card_filtered.set_ylabel("Cardiogram(flitered)")
        self._ln_card_flitered = self._ax_card_filtered.plot(
            sig_xi, np.zeros(self._buf_size), "k-"
        )
        self._ax_card_filtered.set_xlim(sig_xi[0], sig_xi[-1])
        self._ax_card_filtered.yaxis.set_ticks_position("right")

        # Set Resp axis
        self._ax_resp.clear()
        self._ax_resp.set_ylabel("Respiration")
        self._ln_resp = self._ax_resp.plot(
            sig_xi, np.zeros(self._buf_size), "k-"
        )
        self._ax_resp.set_xlim(sig_xi[0], sig_xi[-1])
        self._ax_resp.yaxis.set_ticks_position("right")
        self._ax_resp.set_xlabel("second")

    # +++++++++++++++++++++++++++++++++++++++++++++++++++++++++++++++++++++++++
    def run(self, cmd_pipe, rbuf_lock, rbuf):
        self._plt_root.deiconify()
        self._cmd_pipe = cmd_pipe
        self._rbuf_lock = rbuf_lock
        self._rbuf = rbuf
        self._running = True

        # Check if the self._rbuf are on the same process
        pid = os.getpid()
        for lab, rb in self._rbuf.items():
            self._rbuf[lab] = rb.validate(pid, read_only=True)

        # Start the update loop using traditional after() calls
        self._plt_root.after(self._timer_interval_ms, self._update)

        # Use traditional mainloop but with a way to exit gracefully
        try:
            self._plt_root.mainloop()
        except Exception as e:
            errstr = str(e) + "\n" + traceback.format_exc()
            self._logger.error(f"Error in mainloop: {errstr}")

    # +++++++++++++++++++++++++++++++++++++++++++++++++++++++++++++++++++++++++
    def stop_updates(self):
        """Stop the update process"""
        self._running = False
        # Cancel any pending after callbacks
        if hasattr(self, "_update_after_id") and self._update_after_id:
            self._plt_root.after_cancel(self._update_after_id)
            self._update_after_id = None

    # +++++++++++++++++++++++++++++++++++++++++++++++++++++++++++++++++++++++++
    def start_updates(self):
        """Restart the update process"""
        self._running = True
        self._update()

    # +++++++++++++++++++++++++++++++++++++++++++++++++++++++++++++++++++++++++
    def get_plot_signals(self, plot_len_sec):
        """Get signals formatted for plotting.
        This method mimics the functionality from rtp_ttl_physio.py
        to provide a consistent interface for the PlotTTLPhysio class.
        """
        if self._rbuf is None or self._rbuf_lock is None:
            return None

        try:
            with self._rbuf_lock:
                ttl_onsets = self._rbuf["ttl_onsets"].get().copy()
                ttl_offsets = self._rbuf["ttl_offsets"].get().copy()
                card = self._rbuf["card"].get().copy()
                resp = self._rbuf["resp"].get().copy()
                tstamp = self._rbuf["tstamp"].get().copy()
        except Exception as e:
            self._logger.debug(f"Error getting plot signals: {e}")
            return None

        # Remove nan values
        ttl_onsets = ttl_onsets[~np.isnan(ttl_onsets)]
        ttl_offsets = ttl_offsets[~np.isnan(ttl_offsets)]

        # Filter physio data by valid timestamps
        valid_mask = ~np.isnan(tstamp)
        card = card[valid_mask]
        resp = resp[valid_mask]
        tstamp = tstamp[valid_mask]

        if len(tstamp) == 0:
            return None

        # Sort by timestamp
        sidx = np.argsort(tstamp)
        card = card[sidx]
        resp = resp[sidx]
        tstamp = tstamp[sidx]

        ttl_onsets = np.sort(ttl_onsets)
        ttl_offsets = np.sort(ttl_offsets)

        # Prepare data for the specified plot length
        data_len = int(plot_len_sec * self.signal_freq)

        # Get latest data within plot window
        data = {}
        for k, dd in [("tstamp", tstamp), ("card", card), ("resp", resp)]:
            if len(dd) >= data_len:
                data[k] = dd[-data_len:]
            else:
                data[k] = np.ones(data_len) * np.nan
                if len(dd):
                    data[k][-len(dd):] = dd

        if len(data["tstamp"]) == 0:
            return None

        # Filter TTL events to plot window
        t0 = np.nanmax(data["tstamp"]) - plot_len_sec
        data["ttl_onsets"] = ttl_onsets[ttl_onsets >= t0]
        data["ttl_offsets"] = ttl_offsets[ttl_offsets >= t0]

        # Determine initial TTL state (at t0) for the plot window
        if np.any(ttl_onsets < t0):
            last_onset = np.max(ttl_onsets[ttl_onsets < t0])
        else:
            last_onset = 0

        if np.any(ttl_offsets < t0):
            last_offset = np.max(ttl_offsets[ttl_offsets < t0])
        else:
            last_offset = 0

        if last_onset == 0 and last_offset == 0:
            data["ttl_init_state"] = 0
        elif last_onset > last_offset:
            data["ttl_init_state"] = 1
        else:
            data["ttl_init_state"] = 0

        return data

    # +++++++++++++++++++++++++++++++++++++++++++++++++++++++++++++++++++++++++
    def _update(self):
        """Update timer callback"""
        if not self._running:
            return

        st = time.time()

        # Check command on pipe
        if self._cmd_pipe and self._cmd_pipe.poll():
            msg = self._cmd_pipe.recv()
            if msg == "QUIT":
                self._running = False
                self._plt_root.quit()  # Exit the mainloop
                return
            elif msg == "STOP_UPDATES":
                self.stop_updates()
                return
            elif msg == "START_UPDATES":
                self.start_updates()
                return
            elif msg == "SHOW":
                self.show()
            elif msg == "HIDE":
                self.hide()
            elif msg == "RESIZE":
                geometry = self._cmd_pipe.recv()
                self.set_position(geometry)
            elif msg == "SCAN_ON":
                self._is_scanning = True
            elif msg == "SCAN_OFF":
                self._is_scanning = False
            elif msg == "GET_GEOMETRY":
                geometry = self._plt_root.geometry()
                self._cmd_pipe.send(geometry)
            elif msg == "GET_WINDOW_STATE":
                self._cmd_pipe.send(self._plt_root.wm_state())
            elif msg == "RESET":
                config = self._cmd_pipe.recv()
                for key, value in config.items():
                    if hasattr(self, key):
                        if key == "signal_freq":
                            value = float(value)
                        setattr(self, key, value)
                        self._logger.debug(f"Reset {key} to {value}")
                self.reset_plot()

        try:
            # If the window is hide, no update is done.
            if self._plt_root.wm_state() in ("iconic", "withdrawn"):
                # Set next timer event
                if self._running:
                    self._update_after_id = self._plt_root.after(
                        int(self._timer_interval_ms), self._update
                    )
                return
        except Exception:
            if self._running:
                self._update_after_id = self._plt_root.after(
                    int(self._timer_interval_ms), self._update
                )
            return

        # --- Get data --------------------------------------------------------
        plt_data = self.get_plot_signals(self._plot_len_sec + 1)
        if plt_data is None:
            if self._running:
                self._update_after_id = self._plt_root.after(
                    int(self._timer_interval_ms), self._update
                )
            return

        ttl_init_state = plt_data["ttl_init_state"]
        ttl_onsets = plt_data["ttl_onsets"]
        ttl_offsets = plt_data["ttl_offsets"]
        card = plt_data["card"]
        resp = plt_data["resp"]
        tstamp = plt_data["tstamp"]

        # Clean invalid data
        card[tstamp == 0] = 0
        resp[tstamp == 0] = 0

        zero_t = time.time() - np.max(self._ln_ttl[0].get_xdata())
        tstamp = tstamp - zero_t
        ttl_onsets = ttl_onsets - zero_t
        ttl_offsets = ttl_offsets - zero_t
        plt_xt = self._ln_ttl[0].get_xdata()

        # Extend xt (time points) for interpolation
        xt_interval = np.mean(np.diff(plt_xt))
        l_xt_extend = np.arange(-100 * xt_interval, 0, xt_interval) + plt_xt[0]
        r_xt_extend = np.arange(
            plt_xt[-1] + xt_interval, tstamp[-1] + xt_interval, xt_interval
        )
        xt_interval_ex = np.concatenate([l_xt_extend, plt_xt, r_xt_extend])
        xt_ex_mask = [t in plt_xt for t in xt_interval_ex]

        # --- Resample in regular interval ------------------------------------
        try:
            with warnings.catch_warnings():
                warnings.simplefilter("ignore", category=RuntimeWarning)
                f = interp1d(tstamp, card, bounds_error=False)
                card_ex = f(xt_interval_ex)
                card = card_ex[xt_ex_mask]
                f = interp1d(tstamp, resp, bounds_error=False)
                resp_ex = f(xt_interval_ex)
                resp = resp_ex[xt_ex_mask]

        except Exception as e:
            errstr = str(e) + "\n" + traceback.format_exc()
            self._logger.error(errstr)

        # --- Plot ------------------------------------------------------------
        # region: TTL
        ttl = np.zeros_like(card)
        ttl_onset_plt = []
        ttl_offset_plt = []
        on_off_plt = np.array([])
        change_state = ""

        if len(ttl_onsets):
            ttl_onset_plt = ttl_onsets[
                (ttl_onsets >= plt_xt[0]) & (ttl_onsets <= plt_xt[-1])
            ]
            ttl_onset_plt = ttl_onset_plt - plt_xt[0]
            on_off_plt = np.concatenate((on_off_plt, ttl_onset_plt))

        if len(ttl_offsets):
            ttl_offset_plt = ttl_offsets[
                (ttl_offsets >= plt_xt[0]) & (ttl_offsets <= plt_xt[-1])
            ]
            ttl_offset_plt = ttl_offset_plt - plt_xt[0]
            on_off_plt = np.concatenate((on_off_plt, ttl_offset_plt))

        if len(on_off_plt):
            on_off_state = []
            if len(ttl_onset_plt):
                on_off_state += ["+"] * len(ttl_onset_plt)
            if len(ttl_offset_plt):
                on_off_state += ["-"] * len(ttl_offset_plt)
            on_off_state = np.array(on_off_state, dtype="<U1")

            sidx = np.argsort(on_off_plt).ravel()
            on_off_time = on_off_plt[sidx]
            on_off_state = on_off_state[sidx]

            on_off_idx = np.array(
                [int(np.round(ons * self.signal_freq)) for ons in on_off_time],
                dtype=int,
            )
            on_off_idx = on_off_idx[
                (on_off_idx >= 0) & (on_off_idx < len(ttl))]

            last_idx = 0
            for ii, change_idx in enumerate(on_off_idx):
                change_idx = max(last_idx + 1, change_idx)
                change_state = on_off_state[ii]
                if change_state == "-":
                    ttl[last_idx:change_idx] = 1
                    ttl[change_idx:] = 0
                elif change_state == "+":
                    ttl[last_idx:change_idx] = 0
                    ttl[change_idx:] = 1
                last_idx = change_idx
            ttl[last_idx:] = int(change_state == "+")
        else:
            # No TTL change in the plot range - use initial state
            ttl = np.ones_like(card) * ttl_init_state

        self._ln_ttl[0].set_ydata(ttl)
        # endregion

        # region: Card
        # Adjust ylim for the latest adjust_period seconds
        adjust_period = int(np.round(3 * self.signal_freq))

        self._ln_card[0].set_ydata(card)
        with warnings.catch_warnings():
            warnings.simplefilter("ignore", category=RuntimeWarning)
            # Adjust ylim
            ymin = max(0, np.floor(np.nanmin(card[-adjust_period:]) / 25) * 25)
            ymax = min(
                1024, np.ceil(np.nanmax(card[-adjust_period:]) / 25) * 25
            )
            if ymax - ymin < 50:
                if ymin + 50 < 1024:
                    ymax = ymin + 50
                else:
                    ymin = ymax - 50
        if (
            not np.isnan(ymin)
            and not np.isinf(ymin)
            and not np.isnan(ymax)
            and not np.isinf(ymax)
        ):
            self._ax_card.set_ylim((ymin, ymax))
        # endregion

        # region: Card filtered
        b = firwin(
            numtaps=41,
            cutoff=3,
            window="hamming",
            pass_zero="lowpass",
            fs=self.signal_freq,
        )
        card_ex_filtered = lfilter(b, 1, card_ex, axis=0)
        card_ex_filtered = np.flipud(card_ex_filtered)
        card_ex_filtered = lfilter(b, 1, card_ex_filtered)
        card_ex_filtered = np.flipud(card_ex_filtered)
        card_filtered = card_ex_filtered[xt_ex_mask]
        self._ln_card_flitered[0].set_ydata(card_filtered)
        with warnings.catch_warnings():
            warnings.simplefilter("ignore", category=RuntimeWarning)
            # Adjust ylim
            min_card_filtered = np.nanmin(card_filtered[-adjust_period:])
            ymin = max(0, np.floor(min_card_filtered / 25) * 25)
            max_card_filtered = np.nanmax(card_filtered[-adjust_period:])
            ymax = min(1024, np.ceil(max_card_filtered / 25) * 25)
            if ymax - ymin < 50:
                if ymin + 50 < 1024:
                    ymax = ymin + 50
                else:
                    ymin = ymax - 50
        if (
            not np.isnan(ymin)
            and not np.isinf(ymin)
            and not np.isnan(ymax)
            and not np.isinf(ymax)
        ):
            self._ax_card_filtered.set_ylim((ymin, ymax))
        # endregion

        # region: Resp
        self._ln_resp[0].set_ydata(resp)
        with warnings.catch_warnings():
            warnings.simplefilter("ignore", category=RuntimeWarning)
            ymin = max(0, np.floor(np.nanmin(resp) / 25) * 25)
            ymax = min(1024, np.ceil(np.nanmax(resp) / 25) * 25)
            if ymax - ymin < 50:
                if ymin + 50 < 1024:
                    ymax = ymin + 50
                else:
                    ymin = ymax - 50
        if (
            not np.isnan(ymin)
            and not np.isinf(ymin)
            and not np.isnan(ymax)
            and not np.isinf(ymax)
        ):
            self._ax_resp.set_ylim((ymin, ymax))

        if self._is_scanning:
            self._ln_card[0].set_color("r")
            self._ln_resp[0].set_color("b")
        else:
            self._ln_card[0].set_color("k")
            self._ln_resp[0].set_color("k")

        self._canvas.draw()
        self._plt_root.update_idletasks()
        # endregion

        # Set next timer event
        et = (time.time() - st) * 1000
        self._plt_root.after(int(self._timer_interval_ms - et), self._update)

        # Card
        self._ln_card[0].set_ydata(card)
        with warnings.catch_warnings():
            warnings.simplefilter("ignore", category=RuntimeWarning)
            # Adjust ylim
            ymin = max(0, np.floor(np.nanmin(card[-adjust_period:]) / 25) * 25)
            ymax = min(
                1024, np.ceil(np.nanmax(card[-adjust_period:]) / 25) * 25
            )
            if ymax - ymin < 50:
                if ymin + 50 < 1024:
                    ymax = ymin + 50
                else:
                    ymin = ymax - 50
        if not np.isnan(ymin) and not np.isnan(ymax):
            self._ax_card.set_ylim((ymin, ymax))

        # Card filtered
        b = firwin(
            numtaps=41,
            cutoff=3,
            window="hamming",
            pass_zero="lowpass",
            fs=self.signal_freq,
        )
        card_ex_filtered = lfilter(b, 1, card_ex, axis=0)
        card_ex_filtered = np.flipud(card_ex_filtered)
        card_ex_filtered = lfilter(b, 1, card_ex_filtered)
        card_ex_filtered = np.flipud(card_ex_filtered)
        card_filtered = card_ex_filtered[xt_ex_mask]
        self._ln_card_flitered[0].set_ydata(card_filtered)
        with warnings.catch_warnings():
            warnings.simplefilter("ignore", category=RuntimeWarning)
            # Adjust ylim
            min_card_filtered = np.nanmin(card_filtered[-adjust_period:])
            ymin = max(0, np.floor(min_card_filtered / 25) * 25)
            max_card_filtered = np.nanmax(card_filtered[-adjust_period:])
            ymax = min(1024, np.ceil(max_card_filtered / 25) * 25)
            if ymax - ymin < 50:
                if ymin + 50 < 1024:
                    ymax = ymin + 50
                else:
                    ymin = ymax - 50
        if not np.isnan(ymin) and not np.isnan(ymax):
            self._ax_card_filtered.set_ylim((ymin, ymax))

        # Resp
        self._ln_resp[0].set_ydata(resp)
        with warnings.catch_warnings():
            warnings.simplefilter("ignore", category=RuntimeWarning)
            ymin = max(0, np.floor(np.nanmin(resp) / 25) * 25)
            ymax = min(1024, np.ceil(np.nanmax(resp) / 25) * 25)
            if ymax - ymin < 50:
                if ymin + 50 < 1024:
                    ymax = ymin + 50
                else:
                    ymin = ymax - 50
        if not np.isnan(ymin) and not np.isnan(ymax):
            self._ax_resp.set_ylim((ymin, ymax))

        if self._is_scanning:
            self._ln_card[0].set_color("r")
            self._ln_resp[0].set_color("b")
        else:
            self._ln_card[0].set_color("k")
            self._ln_resp[0].set_color("k")

        self._canvas.draw()
        self._plt_root.update_idletasks()

        # Set next timer event
        et = (time.time() - st) * 1000
        after_ms = int(max(10, self._timer_interval_ms - et))
        if self._running:
            self._update_after_id = self._plt_root.after(
                after_ms, self._update)

    # +++++++++++++++++++++++++++++++++++++++++++++++++++++++++++++++++++++++++
    def config(self):
        if self._cmd_pipe is None:
            return

        self._cmd_pipe.send("GET_CONFIG")
        conf = self._cmd_pipe.recv()
        conf["Plot length (sec)"] = self._plot_len_sec

        # Open a config dialog
        if self.config_win is not None:
            if self.config_win.winfo_exists():
                return
            else:
                self.config_win.destroy()

        self.config_win = tk.Toplevel(self._plt_root)
        self.config_win.title("Recording configurations")

        # Create widgets
        labs = {}
        widgets = {}
        for lab, val in conf.items():
            if "port list" not in lab:
                labs[lab] = tk.Label(
                    self.config_win, text=lab, font=("Helvetica", 11)
                )
                if "port" not in lab:
                    widgets[lab] = tk.Entry(
                        self.config_win,
                        width=10,
                        justify=tk.RIGHT,
                        font=("Helvetica", 11),
                    )
                    widgets[lab].insert(0, val)
                else:
                    port_dict = conf[lab + " list"]
                    if len(port_dict) == 0:
                        continue
                    combo_list = [f"{k}:{v}" for k, v in port_dict.items()]
                    widgets[lab] = ttk.Combobox(
                        self.config_win,
                        values=combo_list,
                        font=("Helvetica", 11),
                        width=30,
                    )
                    widgets[lab].set(val)

        cancelButton = tk.Button(
            self.config_win,
            text="Cancel",
            font=("Helvetica", 11),
            command=self.cancel_config,
        )
        setButton = tk.Button(
            self.config_win,
            text="Set",
            font=("Helvetica", 11),
            command=lambda: self.set_config(widgets),
        )

        # Place widgets
        for ii, (lab, lab_wdgt) in enumerate(labs.items()):
            lab_wdgt.grid(row=ii, column=0, sticky=tk.W + tk.E)
            if lab not in widgets:
                continue
            widgets[lab].grid(
                row=ii, column=1, columnspan=2, sticky=tk.W + tk.E
            )

        cancelButton.grid(row=ii + 1, column=1, sticky=tk.W + tk.E)
        setButton.grid(row=ii + 1, column=2, sticky=tk.W + tk.E)

        # Adjust layout
        col_count, row_count = self.config_win.grid_size()
        for row in range(row_count):
            self.config_win.grid_rowconfigure(row, minsize=32)

        # Move window under the plt_win
        cfg_win_x = self._plt_root.winfo_x()
        cfg_win_y = self._plt_root.winfo_y() + self._plt_root.winfo_height()
        self.config_win.geometry(f"+{cfg_win_x}+{cfg_win_y}")

    # +++++++++++++++++++++++++++++++++++++++++++++++++++++++++++++++++++++++++
    def set_config(self, widgets):
        conf = {}
        for lab, wdgt in widgets.items():
            conf[lab] = wdgt.get()

        if "Plot length (sec)" in conf:
            self._plot_len_sec = float(conf["Plot length (sec)"])

        if self._cmd_pipe is None:
            self._cmd_pipe.send("SET_CONFIG")
            self._cmd_pipe.send(conf)

        self.reset_plot()
        self.update_plot_size(None)

        self.config_win.destroy()

    # +++++++++++++++++++++++++++++++++++++++++++++++++++++++++++++++++++++++++
    def cancel_config(self):
        self.config_win.destroy()

    # +++++++++++++++++++++++++++++++++++++++++++++++++++++++++++++++++++++++++
    def dump_data(self):
        if hasattr(self, "_cmd_pipe") and self._cmd_pipe:
            self._logger.info("Dumping data...")
            if self._logger.handlers:
                self._logger.handlers[0].flush()
            self._cmd_pipe.send("DUMP")

    # +++++++++++++++++++++++++++++++++++++++++++++++++++++++++++++++++++++++++
    def show(self):
        # Show window
        while self._plt_root.wm_state() in ("iconic", "withdrawn"):
            self._plt_root.deiconify()

    # +++++++++++++++++++++++++++++++++++++++++++++++++++++++++++++++++++++++++
    def hide(self):
        # Hide window
        while self._plt_root.wm_state() not in ("iconic", "withdrawn"):
            self._plt_root.withdraw()

    # +++++++++++++++++++++++++++++++++++++++++++++++++++++++++++++++++++++++++
    def update_plot_size(self, event):
        if self._resize_debounce_id:
            self._plt_root.after_cancel(self._resize_debounce_id)
        self._resize_debounce_id = self._plt_root.after(
            1, self._handle_resize, event
        )

    # +++++++++++++++++++++++++++++++++++++++++++++++++++++++++++++++++++++++++
    def _handle_resize(self, event):
        try:
            # Get the new height of the window
            if event is None:
                new_height = self._plt_root.winfo_height()
            else:
                new_height = event.height

            # Update the size of the Matplotlib canvas
            plot_height = new_height - 1
            self._canvas.get_tk_widget().config(height=plot_height)

            # Get the figure size in inches
            fig_width_inch, fig_height_inch = self._plot_fig.get_size_inches()

            # Calculate the normalized margin values
            left = self._left_margin_inch / fig_width_inch
            right = 1 - (self._right_margin_inch / fig_width_inch)
            top = 1 - (self._top_margin_inch / fig_height_inch)
            bottom = self._bottom_margin_inch / fig_height_inch

            # Adjust the subplots
            self._plot_fig.subplots_adjust(
                left=left, right=right, top=top, bottom=bottom
            )

        except Exception as e:
            errstr = str(e) + "\n" + traceback.format_exc()
            self._logger.error(errstr)

    # +++++++++++++++++++++++++++++++++++++++++++++++++++++++++++++++++++++++++
    def on_closing(self):
        if self._disable_close:
            if self.controller.rt_mri_main_com.rpc_ping():
                self.controller.rt_mri_main_com.call_rt_proc("HIDE_PHYSIO")
            else:
                self.hide()

            return

        self._plt_root.destroy()
        if self._cmd_pipe:
            self._cmd_pipe.send("QUIT")


# %% ==========================================================================
class RtPhysio:
    """
    TTL and physiological (cardiogram and respiration) signal recording
    """

    # +++++++++++++++++++++++++++++++++++++++++++++++++++++++++++++++++++++++++
    def __init__(
        self,
        device=None,
        sample_freq=DEFAULT_SAMPLE_FREQ,
        buf_len_sec=3600,
        save_ttl=True,
        rpc_socket_name="RtTTLPhysioSocketServer",
        rt_mri_main_address_name=["localhost", None, "RtMriMainSocketServer"],
        config_path=Path.home() / ".RTPSpy" / "rtmri_config.json",
        geometry="610x570+1025+0",
        disable_close=False,
        **kwargs,
    ):
        """Initialize signal recording class
        Set parameter values and list of serial ports.

        Parameters
        ----------
        buf_len_sec : float, optional
            Length (seconds) of signal recording buffer. The default is 3600s.
        sample_freq : float, optional
            Frequency (Hz) of raw signal data. The default is
            DEFAULT_SAMPLE_FREQ.
        rpc_port : int, optional
            RPC socket server port. The default is 63212.
        rt_mri_main_address_name : list, optional
            RtMRIMain RPC address and socket name.
        geometry : str, optional
            Plot window position. The default is "610x570+1025+0".
        disable_close : bool, optional
            Disable close button. The default is False.
        save_ttl : bool, optional
            Save TTL onsets and offsets times. The default is False.
        debug : bool, optional
            Enable debug mode with simulation data. The default is False.
        sim_data : tuple, optional
            Simulation data (card, resp) for debug mode.
        """
        self._logger = logging.getLogger("RtPhysio")

        # --- Initialize parameters ---
        self.buf_len_sec = buf_len_sec
        self.sample_freq = sample_freq
        self.save_ttl = save_ttl
        self.sim_card_f = None
        self.sim_resp_f = None

        config_path = Path(config_path)
        self.rt_mri_main_com = RPCSocketCom(
            rt_mri_main_address_name, config_path
        )
        self.geometry = geometry
        self.disable_close = disable_close

        # Default plot length if not specified
        self.plot_len_sec = kwargs.get("plot_len_sec", 10)

        # Set state variables
        self.wait_ttl_on = False  # Waiting for TTL to signal scan start.
        self._plot = None  # View class of signal plot
        self._recorder_type = None  # Signal recorder type

        # Queues to retrieve recorded data from a recorder process
        self._ttl_onset_que = Queue(maxsize=512)
        self._ttl_offset_que = Queue(maxsize=512)
        self._physio_que = Queue(maxsize=512)

        # Initializing recording process variables
        self._rec_proc = None  # Signal recording process
        self._rec_proc_pipe = None

        # Clear shared memory buffers
        dir_path = Path("/dev/shm")
        for rm_f in dir_path.glob("rtmri_physio_*"):
            try:
                rm_f.unlink()
            except Exception:
                pass

        # Scan onset mmap file for sharing among multiple processes
        self._scan_onset = SharedMemoryRingBuffer(1, initial_value=-1.0)

        # Prepare data buffer files for sharing among multiple processes
        # Buffer names for sharing data across processes
        self._rbuf_names = [
            "ttl_onsets",
            "ttl_offsets",
            "card",
            "resp",
            "tstamp",
        ]
        self._rbuf_lock = Lock()

        # --- Start RPC socket server ---
        self._rpc_pipe, cmd_pipe = Pipe()
        self.socket_srv = RPCSocketServer(
            config_path,
            self.RPC_handler,
            handler_kwargs={"cmd_pipe": cmd_pipe},
            socket_name=rpc_socket_name,
        )

        # --- Create dump directory ---
        self.dump_dir = Path.cwd() / "dump"
        self.dump_dir.mkdir(exist_ok=True)
        self._logger.info(f"Dump directory: {self.dump_dir}")

        # Set device and start recording
        self.set_device(device)

    # +++++++++++++++++++++++++++++++++++++++++++++++++++++++++++++++++++++++++
    def _init_ring_buffers(self):
        """Initialize ring buffers for sharing data among processes."""
        # Delete existing buffers if they exist
        if hasattr(self, "_rbuf"):
            for rbuf in self._rbuf.values():
                try:
                    del rbuf
                except Exception:
                    pass

        buf_len = self.buf_len_sec * self.sample_freq
        self._rbuf = {}
        for label in self._rbuf_names:
            if label == "tstamp":
                initial_value = 0.0
            else:
                initial_value = np.nan
            self._rbuf[label] = SharedMemoryRingBuffer(
                buf_len, initial_value=initial_value
            )

    # +++++++++++++++++++++++++++++++++++++++++++++++++++++++++++++++++++++++++
    def set_device(self, device=None):
        """Change or reset recording device."""
        if device is not None and device not in (
            "Numato",
            "GE",
            "Dummy",
            "NULL",
        ):
            self._logger.error(f"Device {device} is not supported.")
            return

        # --- Set recorder device ---
        if device is None:
            try_devices = ["Numato", "GE", "Dummy"]
        else:
            try_devices = [device]

        self._logger.debug(f"Attempting to set device: {try_devices}")

        recorder_type = None
        for dev in try_devices:
            self._logger.debug(f"Trying device: {dev}")
            try:
                if dev == "Numato":
                    if not NumatoGPIORecording.is_device_available():
                        self._logger.debug("Numato device not available.")
                        continue
                    else:
                        recorder_type = dev
                        break

                elif dev == "GE":
                    recorder_type = dev
                    break

                elif dev == "Dummy":
                    if (
                        self.sim_card_f is not None
                        and self.sim_card_f.is_file()
                        and self.sim_resp_f is not None
                        and self.sim_resp_f.is_file()
                    ):
                        recorder_type = dev
                        break

                elif dev == "NULL":
                    recorder_type = None
                    break

            except Exception as e:
                errstr = str(e) + "\n" + traceback.format_exc()
                self._logger.error(
                    f"Error initializing device {dev}: {errstr}")

        if recorder_type is None and device != "NULL":
            self._logger.warning(
                "No suitable device found. Defaulting to NULL."
            )
            return

        if recorder_type == self._recorder_type:
            self._logger.debug(f"Device {recorder_type} is already in use.")
            return
        else:
            self._recorder_type = recorder_type

        if self._recorder_type is not None:
            self._logger.debug(
                f"Stopping current recorder: {self._recorder_type}"
            )
            try:
                # Stop recording process
                self.stop_recording()
                # Brief pause for cleanup
                time.sleep(0.5)
            except Exception as e:
                errstr = str(e) + "\n" + traceback.format_exc()
                self._logger.error(
                    f"Error stopping current recorder: {errstr}")

        # Start new recorder process
        self._logger.debug(f"Starting recorder: {self._recorder_type}")
        try:
            # Brief pause before starting new recorder
            self.start_recording()
            # Plot continues running with new device data
        except Exception as e:
            errstr = str(e) + "\n" + traceback.format_exc()
            self._logger.error(
                f"Error starting recorder {self._recorder_type}: {errstr}"
            )

    # +++++++++++++++++++++++++++++++++++++++++++++++++++++++++++++++++++++++++
    def _create_recorder(self, device_type):
        if device_type == "Numato":
            return NumatoGPIORecording(
                ttl_onset_que=self._ttl_onset_que,
                ttl_offset_que=self._ttl_offset_que,
                physio_que=self._physio_que,
                sample_freq=self.sample_freq,
            )
        elif device_type == "GE":
            return None
        elif device_type == "Dummy":
            return DummyRecording(
                ttl_onset_que=self._ttl_onset_que,
                ttl_offset_que=self._ttl_offset_que,
                physio_que=self._physio_que,
                sim_card_f=self.sim_card_f,
                sim_resp_f=self.sim_resp_f,
                sample_freq=self.sample_freq,
            )
        elif device_type == "NULL":
            return None
        else:
            self._logger.error(f"Unknown device type: {device_type}")
            return None

    # +++++++++++++++++++++++++++++++++++++++++++++++++++++++++++++++++++++++++
    # getter, setter
    @property
    def scan_onset(self):
        return self._scan_onset.get()[0]

    @scan_onset.setter
    def scan_onset(self, onset):
        self._scan_onset.append(onset)

    # +++++++++++++++++++++++++++++++++++++++++++++++++++++++++++++++++++++++++
    def start_recording(self):
        """Start recording loop in a separate process
        If the recording device has been changed, use set_device instead of
        start_recording. The set_device function internally calls
        start_recording.
        """
        # Initialize ring buffers if they don't exist, or reset existing ones
        if not hasattr(self, "_rbuf") or self._rbuf is None:
            self._init_ring_buffers()

        # Empty _physio_ques before starting a new recording process
        # while not self._physio_que.empty():
        #     try:
        #         self._physio_que.get_nowait()
        #     except Exception:
        #         break

        gc.disable()

        self._rec_proc_pipe, cmd_pipe = Pipe()
        self._rec_proc = Process(target=self._run_recording, args=(cmd_pipe,))

        self._rec_proc.start()

        # update plot
        if hasattr(self, "_plot_proc_pipe") and self._plot_proc_pipe:
            config = {
                "signal_freq": self.sample_freq,
            }
            self._logger.debug(f"Sending plot config: {config}")
            self._plot_proc_pipe.send("RESET")
            self._plot_proc_pipe.send(config)

    # +++++++++++++++++++++++++++++++++++++++++++++++++++++++++++++++++++++++++
    def is_recording(self):
        return (
            hasattr(self, "_rec_proc") and
            self._rec_proc is not None and
            self._rec_proc.is_alive()
        )

    # +++++++++++++++++++++++++++++++++++++++++++++++++++++++++++++++++++++++++
    def stop_recording(self):
        if not self.is_recording():
            return

        self._rec_proc_pipe.send("QUIT")
        self._rec_proc.join(3)
        self._rec_proc.terminate()

        # Clean up pipe to prevent EOFError
        if hasattr(self, "_rec_proc_pipe") and self._rec_proc_pipe:
            try:
                self._rec_proc_pipe.close()
            except Exception:
                pass
            self._rec_proc_pipe = None

        del self._rec_proc
        self._rec_proc = None
        gc.enable()

    # +++++++++++++++++++++++++++++++++++++++++++++++++++++++++++++++++++++++++
    def open_plot(self):
        if self._plot is None:
            self._plot = PlotTTLPhysio(
                self,
                geometry=self.geometry,
                signal_freq=self.sample_freq,
                plot_len_sec=self.plot_len_sec,
                disable_close=self.disable_close,
            )

        self._plot_proc_pipe, cmd_pipe = Pipe()
        self._plot_proc = Process(
            target=self._plot.run,
            args=(cmd_pipe, self._rbuf_lock, self._rbuf),
        )
        self._plot_proc.start()

    # +++++++++++++++++++++++++++++++++++++++++++++++++++++++++++++++++++++++++
    def stop_plot(self):
        if not hasattr(self, "_plot_proc") or self._plot_proc is None:
            return

        if self._plot_proc.is_alive():
            try:
                # Send stop message to exit gracefully
                self._plot_proc_pipe.send("QUIT")
                # Wait briefly for graceful exit
                self._plot_proc.join(timeout=1.0)
            except (BrokenPipeError, EOFError):
                # Pipe is already broken, process might be dead
                pass

            # If still alive, terminate forcefully
            if self._plot_proc.is_alive():
                self._plot_proc.terminate()
                self._plot_proc.join(timeout=1.0)

            # Final kill if needed
            if self._plot_proc.is_alive():
                self._plot_proc.kill()
                self._plot_proc.join(timeout=0.5)

        # Clean up pipe resources
        if hasattr(self, "_plot_proc_pipe") and self._plot_proc_pipe:
            try:
                self._plot_proc_pipe.close()
            except Exception:
                pass
            self._plot_proc_pipe = None

        # Clean up process reference
        if hasattr(self, "_plot_proc"):
            del self._plot_proc
            self._plot_proc = None

        # Mark plot object for recreation
        self._plot = None

    # +++++++++++++++++++++++++++++++++++++++++++++++++++++++++++++++++++++++++
    def close_plot(self):
        if not hasattr(self, "_plot") or self._plot is None:
            return

        self._plot.on_closing()

    # +++++++++++++++++++++++++++++++++++++++++++++++++++++++++++++++++++++++++
    def get_config(self):
        return None

    # +++++++++++++++++++++++++++++++++++++++++++++++++++++++++++++++++++++++++
    def set_config(self, conf):
        return None

    # +++++++++++++++++++++++++++++++++++++++++++++++++++++++++++++++++++++++++
    def _run_recording(self, cmd_pipe):
        self.wait_ttl_on = False
        self.scan_onset = 0
        device_type = self._recorder_type

        # Open the device
        recorder = self._create_recorder(device_type)
        if recorder is None:
            self._logger.info("No recorder is available.")
            return

        # Check if the self._rbuf are on the same process
        pid = os.getpid()
        for lab, rbuf in self._rbuf.items():
            self._rbuf[lab] = rbuf.validate(pid)

        # Start the reading process.
        # Data is shared with the main process via queues.
        _recorder_pipe, cmd_pipe_recorder = Pipe()
        _read_proc = Process(
            target=recorder.read_signal_loop,
            kwargs={"cmd_pipe": cmd_pipe_recorder},
        )
        _read_proc.start()

        tstamp0 = None

        # Queue reading loop
        while True:
            if cmd_pipe.poll():
                cmd = cmd_pipe.recv()
                if cmd == "QUIT":
                    self._logger.debug(
                        "Receive QUIT in _run_recording. Break recording loop."
                    )
                    break
                elif cmd == "PULSE":
                    _recorder_pipe.send("PULSE")
                elif cmd == "WAIT_TTL_ON":
                    self.wait_ttl_on = True
                elif cmd == "WAIT_TTL_OFF":
                    self.wait_ttl_off = False

            if not self._ttl_onset_que.empty():
                while not self._ttl_onset_que.empty():
                    ttl_onsets = self._ttl_onset_que.get()
                    if self.wait_ttl_on:
                        self.scan_onset = ttl_onsets
                        self.wait_ttl_on = False
                    with self._rbuf_lock:
                        self._rbuf["ttl_onsets"].append(ttl_onsets)
                    # self._logger.debug(
                    #     f"TTL onsets: {ttl_onsets}")
                    # if self._logger.handlers:
                    #     self._logger.handlers[0].flush()

            if not self._ttl_offset_que.empty():
                while not self._ttl_offset_que.empty():
                    ttl_offsets = self._ttl_offset_que.get()
                    with self._rbuf_lock:
                        self._rbuf["ttl_offsets"].append(ttl_offsets)
                    # self._logger.debug(
                    #     f"TTL offsets: {ttl_offsets}")
                    # if self._logger.handlers:
                    #     self._logger.handlers[0].flush()

            if not self._physio_que.empty():
                with self._rbuf_lock:
                    while not self._physio_que.empty():
                        tstamp, card, resp = self._physio_que.get()
                        self._rbuf["card"].append(card)
                        self._rbuf["resp"].append(resp)
                        self._rbuf["tstamp"].append(tstamp)

                        if tstamp0 is not None:
                            td = tstamp - tstamp0
                            if td > 2.0 / self.sample_freq:
                                self._logger.warning(
                                    f"RtPhysio:Large time gap detected in physio data: "
                                    f"{td:.3f} sec"
                                )
                        tstamp0 = tstamp

            time.sleep(0.1 / self.sample_freq)

        # --- end loop ---

        # Stop recording process
        cmd_pipe.send("END_RECORDING")
        _recorder_pipe.send("QUIT")
        if _recorder_pipe.poll(timeout=3):
            _recorder_pipe.recv()
        _read_proc.join(1)
        _read_proc.terminate()

        del recorder

    # +++++++++++++++++++++++++++++++++++++++++++++++++++++++++++++++++++++++++
    def dump(self):
        if not self.is_recording():
            # No recording
            return None

        # Check if the self._rbuf are on the same process
        pid = os.getpid()
        for lab, rbuf in self._rbuf.items():
            self._rbuf[lab] = rbuf.validate(pid)

        with self._rbuf_lock:
            ttl_onsets = self._rbuf["ttl_onsets"].get().copy()
            ttl_offsets = self._rbuf["ttl_offsets"].get().copy()
            tstamp = self._rbuf["tstamp"].get().copy()
            card = self._rbuf["card"].get().copy()
            resp = self._rbuf["resp"].get().copy()

        # Remove nan
        ttl_onsets = ttl_onsets[~np.isnan(ttl_onsets)]
        ttl_offsets = ttl_offsets[~np.isnan(ttl_offsets)]

        tmask = (
            ~np.isnan(tstamp) & ~np.isnan(card) &
            ~np.isnan(resp) & (tstamp > 0)
        )
        card = card[tmask]
        resp = resp[tmask]
        tstamp = tstamp[tmask]
        if len(tstamp) == 0:
            return None

        # Sort by time stamp
        sidx = np.argsort(tstamp)
        card = card[sidx]
        resp = resp[sidx]
        tstamp = tstamp[sidx]
        ttl_onsets = np.sort(ttl_onsets)
        ttl_offsets = np.sort(ttl_offsets)

        # Show actual sampling frequency
        # self._logger.debug(
        #     "Actual physio sampling rate: "
        #     f"{1 / np.mean(np.diff(tstamp)):.2f} Hz"
        # )

        data = {
            "ttl_onsets": ttl_onsets,
            "ttl_offsets": ttl_offsets,
            "card": card,
            "resp": resp,
            "tstamp": tstamp,
        }

        return data

    # +++++++++++++++++++++++++++++++++++++++++++++++++++++++++++++++++++++++++
    def save_physio_data(
        self,
        onset=None,
        len_sec=None,
        fname_fmt="./physio.tsv",
        resample_regular_interval=True,
        nosignal_nosave=True,
    ):
        # region: Get data ----------------------------------------------------
        while True:
            data = self.dump()
            if data is None:
                return

            tstamp = data["tstamp"]
            if len(tstamp) == 0:
                self._logger.warning("No valid data found.")
                return

            if onset is None:
                onset = tstamp[0]
                if self.scan_onset > 0 and self.scan_onset > onset:
                    onset = self.scan_onset - 1
                    # Save from 1 second before the scan onset

            # Always ensure we don't exceed buffer capacity or create
            # unreasonable durations. This applies to all onset values,
            # including explicit onset=0
            max_duration = self.buf_len_sec  # Maximum buffer duration
            latest_time = tstamp[-1]
            # Calculate the earliest onset that fits within buffer size
            buffer_limited_onset = latest_time - max_duration

            # Apply buffer limit if onset is too old or would create
            # excessive duration
            if onset < buffer_limited_onset:  # Beyond buffer capacity
                # Note: Removed onset == 0 check since we now filter out
                # invalid TTL events at timestamp 0 at the source
                onset = buffer_limited_onset

            if len_sec is not None:
                if self.scan_onset > 0 and self.scan_onset > onset:
                    offset = self.scan_onset + len_sec + 1
                    # Save until 1 second after the scan offset
                else:
                    offset = onset + len_sec
                if tstamp[-1] < offset + 2:
                    time.sleep(1)
                    continue
            else:
                offset = tstamp[-1]

            break

        # Add debug logging for onset/offset values
        self._logger.info(
            "Save physio data"
            f" from {datetime.fromtimestamp(onset).isoformat()}"
            f" for {timedelta(seconds=offset - onset)}"
        )

        # Additional safety check for reasonable timestamps
        current_time = time.time()
        if onset < current_time - 86400 * 365 * 10:  # More than 10 years ago
            self._logger.warning(
                f"Onset timestamp {onset} seems too old "
                f"(current time: {current_time})"
            )
        if offset < current_time - 86400 * 365 * 10:  # More than 10 years ago
            self._logger.warning(
                f"Offset timestamp {offset} seems too old "
                f"(current time: {current_time})"
            )
        # endregion

        # region: Clean TTL onsets
        ttl_onsets = data["ttl_onsets"]

        # Filter out invalid TTL events at timestamp buffer_limited_onset
        ttl_onsets = ttl_onsets[ttl_onsets > buffer_limited_onset]

        # Filter TTL data based on scan onset if available
        if self.scan_onset > 0:
            # If scan onset is set, filter relative to scan start
            ttl_onsets = ttl_onsets[
                (ttl_onsets >= self.scan_onset) & (ttl_onsets < offset)
            ]
        else:
            # If scan onset is not set, use the original onset/offset range
            ttl_onsets = ttl_onsets[
                (ttl_onsets >= onset) & (ttl_onsets < offset)
            ]
        # endregion

        save_path = Path(fname_fmt).resolve().parent
        if not save_path.exists():
            save_path.mkdir(parents=True, exist_ok=True)

        if self.save_ttl:
            # region: Save TTL onsets -----------------------------------------
            if len(ttl_onsets) > 0:
                ttl_onset_df = pd.DataFrame(columns=("DateTime",))
                ttl_onset_df["DateTime"] = [
                    datetime.fromtimestamp(ons).isoformat()
                    for ons in ttl_onsets
                ]
                # Set TimefromScanOnset only if scan onset is properly set
                if self.scan_onset > 0:
                    ttl_onset_df["TimefromScanOnset"] = (
                        ttl_onsets - self.scan_onset
                    )

                # Set filename
                ttl_onset_stem = Path(fname_fmt).stem.replace(
                    "physio", "PulseOnset"
                )
                ttl_onset_fname = save_path / (ttl_onset_stem + ".tsv")
                # Rotate filename
                ii = 0
                while ttl_onset_fname.is_file():
                    ii += 1
                    ttl_onset_fname = (
                        save_path / ttl_onset_fname.stem + f"_{ii}.tsv"
                    )
                # Save DataFrame to TSV
                ttl_onset_df.to_csv(ttl_onset_fname, sep="\t")
            # endregion

            # region: Save TTL offsets ----------------------------------------
            if len(data["ttl_offsets"]):
                ttl_offsets = data["ttl_offsets"]

                # Filter out invalid TTL events at timestamp
                # buffer_limited_onset
                ttl_offsets = ttl_offsets[ttl_offsets > buffer_limited_onset]

                # Filter TTL offset data based on scan onset if available
                if self.scan_onset > 0:
                    # If scan onset is set, filter relative to scan start
                    ttl_offsets = ttl_offsets[
                        (ttl_offsets >= self.scan_onset)
                        & (ttl_offsets < offset)
                    ]
                else:
                    # If scan onset is not set, use the original onset/offset
                    # range
                    ttl_offsets = ttl_offsets[
                        (ttl_offsets >= onset) & (ttl_offsets < offset)
                    ]
                ttl_offset_df = pd.DataFrame(columns=("DateTime",))
                ttl_offset_df["DateTime"] = [
                    datetime.fromtimestamp(ons).isoformat()
                    for ons in ttl_offsets
                ]
                # Set TimefromScanOnset only if scan onset is properly set
                if self.scan_onset > 0:
                    ttl_offset_df["TimefromScanOnset"] = (
                        ttl_offsets - self.scan_onset
                    )

                # Set filename
                ttl_offset_stem = Path(fname_fmt).stem.replace(
                    "physio", "PulseOffset"
                )
                ttl_offset_fname = save_path / (ttl_offset_stem + ".tsv")
                # Rotate filename
                ii = 0
                while ttl_offset_fname.is_file():
                    ii += 1
                    ttl_offset_fname = (
                        save_path / ttl_offset_fname.stem + f"_{ii}.tsv"
                    )
                # Save DataFrame to TSV
                ttl_offset_df.to_csv(ttl_offset_fname, sep="\t")
            # endregion

        # region: Clean and resample physio data ------------------------------
        dataMask = (
            (tstamp >= (onset - 5.0))
            & (tstamp <= (offset + 5.0))
            & np.logical_not(np.isnan(tstamp))
        )
        if dataMask.sum() == 0:
            return

        save_card = data["card"][dataMask]
        save_resp = data["resp"][dataMask]
        tstamp = tstamp[dataMask]

        save_card = self._clean_resamp(save_card, tstamp)
        save_resp = self._clean_resamp(save_resp, tstamp)

        if resample_regular_interval:
            # Resample with safety checks
            try:
                # Add safety checks for onset/offset values
                if not np.isfinite(onset) or not np.isfinite(offset):
                    self._logger.error(
                        f"Invalid onset ({onset}) or offset ({offset}) values"
                    )
                    return None

                duration = offset - onset
                if duration <= 0:
                    self._logger.error(
                        f"Invalid duration: offset ({offset}) <= "
                        f"onset ({onset})"
                    )
                    return None

                # Resample card and resp at regular intervals, ti
                intv = 1.0 / self.sample_freq
                ti = np.arange(onset, offset, intv)

                f = interp1d(tstamp, save_card, bounds_error=False)
                save_card = f(ti)
                f = interp1d(tstamp, save_resp, bounds_error=False)
                save_resp = f(ti)

                tstamp = ti

            except Exception as e:
                errstr = str(e) + "\n" + traceback.format_exc()
                self._logger.error(errstr)
        else:
            tmask = (tstamp >= onset) & (tstamp <= offset)
            save_card = data["card"][tmask]
            save_resp = data["resp"][tmask]
            tstamp = tstamp[tmask]

        # endregion

        if nosignal_nosave:
            # Evaluate the variance of the filtered signal to determine whether
            # the signal should be saved.
            # A low variance indicates that no meaningful recording has
            # occurred.
            # The Resp signal is used for this check as it typically exhibits
            # better quality than the Card signal during actual recordings.
            b = firwin(
                numtaps=41,
                cutoff=3,
                window="hamming",
                pass_zero="lowpass",
                fs=self.sample_freq,
            )
            resp_filtered = lfilter(b, 1, save_resp, axis=0)
            resp_filtered = np.flipud(resp_filtered)
            resp_filtered = lfilter(b, 1, resp_filtered)
            resp_filtered = np.flipud(resp_filtered)
            resp_std = np.nanstd(resp_filtered[40:-40])
            if resp_std < 1:
                # No saving
                msg = "Physio data not saved: "
                msg += "No significant signal changes detected."
                self._logger.error(msg)
                return

        # region: Save physio data --------------------------------------------
        # Format in dataframe
        physio_df = pd.DataFrame()
        physio_df["Time"] = tstamp[: len(save_card)]
        physio_df["cardiac"] = save_card
        physio_df["respiratory"] = save_resp
        physio_df.index.name = "Time"

        # Add trigger
        physio_df["trigger"] = 0
        for ons in ttl_onsets:
            # Find the closest timestamp to the TTL onset
            ttl_idx = np.argmin(np.abs(tstamp - ons))
            if ttl_idx < len(physio_df):
                physio_df.loc[physio_df.index[ttl_idx], "trigger"] = 1

        # Set filename
        tsv_path = Path(fname_fmt).with_suffix(".tsv")
        if tsv_path.is_file():
            # Rotate filename
            ii = 0
            while tsv_path.is_file():
                ii += 1
                tsv_path = save_path / (Path(fname_fmt).stem + f"_{ii}.tsv")
        json_fname = tsv_path.with_suffix(".json")

        # Save
        physio_df.to_csv(tsv_path, sep="\t", index=False, header=False)
        metadata = {
            "SamplingFrequency": self.sample_freq,
            "StartTime": 0,
            "Columns": list(physio_df.columns),
            "Manufacturer": "BIOPAC",
        }
        if self.scan_onset > 0:
            metadata["StartTime"] = onset - self.scan_onset

        with open(json_fname, "w") as f:
            json.dump(metadata, f)

        self._logger.info(
            f"Physio data has been saved to {tsv_path.resolve()}")
        # endregion

    # +++++++++++++++++++++++++++++++++++++++++++++++++++++++++++++++++++++++++
    def _clean_resamp(self, v, tstamp=None):
        idx_bad = np.argwhere(np.isnan(v)).ravel()
        if len(idx_bad) == 0:
            return v

        idx_good = np.setdiff1d(np.arange(0, len(v)), idx_bad)
        if idx_good[0] > 0:
            v[: idx_good[0]] = v[idx_good[0]]
        if idx_good[-1] < len(v) - 1:
            v[idx_good[-1]:] = v[idx_good[-1]]

        idx_bad = np.argwhere(np.isnan(v)).ravel()
        if len(idx_bad):
            x = np.arange(0, len(v))
            idx_good = np.setdiff1d(x, idx_bad)
            if tstamp is None:
                tstamp = x
            v[idx_bad] = interp1d(
                tstamp[idx_good], v[idx_good], bounds_error=None
            )(tstamp[idx_bad])

        return v

    # +++++++++++++++++++++++++++++++++++++++++++++++++++++++++++++++++++++++++
    def send_dummy_pulse(self):
        if self._recorder_type == "Dummy" and self.is_recording():
            self._logger.debug("Sending dummy pulse")
            self._rec_proc_pipe.send("PULSE")

    # +++++++++++++++++++++++++++++++++++++++++++++++++++++++++++++++++++++++++
    def set_scan_onset_bkwd(self, TR=None):
        # Read data
        data = self.dump()
        if data is None:
            return

        ttl_onsets = data["ttl_onsets"]
        ttl_onsets = ttl_onsets[~np.isnan(ttl_onsets)]
        if len(ttl_onsets) == 0:
            return

        elif len(ttl_onsets) == 1:
            ser_onset = ttl_onsets[0]
            interval_thresh = 0.0

        else:
            ttl_interval = np.diff(ttl_onsets)
            if TR is not None:
                interval_thresh = TR * 1.5
            else:
                interval_thresh = np.nanmin(ttl_interval) * 1.5

            long_intervals = np.argwhere(
                ttl_interval > interval_thresh).ravel()
            if len(long_intervals) == 0:
                ser_onset = ttl_onsets[0]
            else:
                ser_onset = ttl_onsets[long_intervals[-1] + 1]

        self.scan_onset = ser_onset

    # +++++++++++++++++++++++++++++++++++++++++++++++++++++++++++++++++++++++++
    def RPC_handler(self, call, cmd_pipe=None):
        """
        To return data other than str, pack_data() should be used.
        Note: The RPC process is running in a separate thread, and any
        operations on tkinter must be done in the main thread. To execute
        tkinter operations, use cmd_pipe to send a command to the main thread.
        """

        if call == "ping":
            return pack_data("pong")

        elif call == "WAIT_TTL_ON":
            self._rec_proc_pipe.send("WAIT_TTL_ON")
            self.wait_ttl_on = True

        elif call == "CANCEL_WAIT_TTL":
            self._rec_proc_pipe.send("WAIT_TTL_OFF")
            self.wait_ttl_on = False

        elif call == "TTL_PULSE":
            if self._recorder_type == "Dummy":
                self.send_dummy_pulse()

        elif call == "START_SCAN":
            if hasattr(self, "_plot_proc_pipe") and self._plot_proc_pipe:
                self._plot_proc_pipe.send("SCAN_ON")

        elif call == "END_SCAN":
            if hasattr(self, "_plot_proc_pipe") and self._plot_proc_pipe:
                self._plot_proc_pipe.send("SCAN_OFF")

        elif call == "SHOW":
            if hasattr(self, "_plot_proc_pipe") and self._plot_proc_pipe:
                self._plot_proc_pipe.send("SHOW")

        elif call == "HIDE":
            if hasattr(self, "_plot_proc_pipe") and self._plot_proc_pipe:
                self._plot_proc_pipe.send("HIDE")

        elif call == "GET_GEOMETRY":
            if hasattr(self, "_plot_proc_pipe") and self._plot_proc_pipe:
                self._plot_proc_pipe.send("GET_GEOMETRY")
                geometry = self._plot_proc_pipe.recv()
                return geometry
            else:
                return None

        elif call == "GET_WINDOW_STATE":
            if hasattr(self, "_plot_proc_pipe") and self._plot_proc_pipe:
                self._plot_proc_pipe.send("GET_WINDOW_STATE")
                win_state = self._plot_proc_pipe.recv()
                return win_state
            else:
                return "None"

        elif call == "GET_SCAN_ONSET":
            if hasattr(self, "_scan_onset") and self._scan_onset is not None:
                kwds = self._scan_onset.get_property()
                return kwds
            else:
                return None

        elif call == "GET_RBUF":
            if hasattr(self, "_rbuf") and self._rbuf is not None:
                send_kwds = {}
                for lab, rb in self._rbuf.items():
                    send_kwds[lab] = rb.get_property()
                return send_kwds
            else:
                return None

        elif call == "QUIT":
            self.close()

        elif type(call) is tuple:  # Call with arguments
            try:
                if call[0] == "SAVE_PHYSIO_DATA":
                    onset, len_sec, prefix = call[1:]
                    self.save_physio_data(onset, len_sec, prefix)

                elif call[0] == "SET_SCAN_START_BACKWARD":
                    TR = call[1]
                    self.set_scan_onset_bkwd(TR)

                elif call[0] == "SET_GEOMETRY":
                    geometry = call[1]
                    if (
                        hasattr(self, "_plot_proc_pipe")
                        and self._plot_proc_pipe
                    ):
                        self._plot_proc_pipe.send("RESIZE")
                        self._plot_proc_pipe.send(geometry)

                elif call[0] == "SET_CONFIG":
                    conf = call[1]
                    self.set_config(conf)

                elif call[0] == "SET_CARD_F":
                    self.sim_card_f = Path(call[1])

                elif call[0] == "SET_RESP_F":
                    self.sim_resp_f = Path(call[1])

                elif call[0] == "SET_SAMPLE_FREQ":
                    self.sample_freq = float(call[1])

                elif call[0] == "SET_REC_DEV":
                    self.set_device(call[1])

                elif call[0] == "SET_PARAMS":
                    params = call[1]
                    for par, val in params.items():
                        if hasattr(self, par):
                            setattr(self, par, val)

                            if par == "wait_ttl_on":
                                if (
                                    hasattr(self, "_rec_proc_pipe") and
                                    self._rec_proc_pipe
                                ):
                                    if self.wait_ttl_on:
                                        self._rec_proc_pipe.send(
                                            "WAIT_TTL_ON")
                                    else:
                                        self._rec_proc_pipe.send(
                                            "WAIT_TTL_OFF")

                elif call[0] == "GET_PARAMS":
                    params = call[1]
                    ret_params = {}
                    for par in params:
                        if hasattr(self, par):
                            ret_params[par] = getattr(self, par)
                        else:
                            ret_params[par] = None
                    return ret_params

                elif call[0] == "START_DUMMY_FEEDING_WITH_FILES":
                    self.sim_card_f = Path(call[1][0])
                    self.sim_resp_f = Path(call[1][1])
                    self.sample_freq = float(call[1][2])
                    self.set_device("Dummy")
                    self.send_dummy_pulse()

                elif call[0] == "GET_RICOR":
                    tr, nvol = call[1:]
                    ricor = self.get_retrots(tr, nvol)
                    return ricor

            except Exception as e:
                errstr = str(e) + "\n" + traceback.format_exc()
                self._logger.error(f"Error loading physio files: {errstr}")
                return f"Error: Failed to load physio files - {errstr}"

    # +++++++++++++++++++++++++++++++++++++++++++++++++++++++++++++++++++++++++
    def mainloop(self):
        # Open plot
        self.open_plot()

        while True:
            msg = None
            if self._rec_proc_pipe is not None and self._rec_proc_pipe.poll():
                msg = self._rec_proc_pipe.recv()
                if msg == "END_RECORDING":
                    break

            pipe_available = (
                self._plot_proc_pipe is not None and
                self._plot_proc_pipe.poll()
            )
            if pipe_available:
                msg = self._plot_proc_pipe.recv()
                self._logger.debug(f"Received message from plot pipe: {msg}")
                if msg == "QUIT":
                    self.end()
                    break
                elif msg == "GET_CONFIG":
                    conf = self.get_config()
                    self._plot_proc_pipe.send(conf)

                elif msg == "SET_CONFIG":
                    conf = self._plot_proc_pipe.recv()
                    self.set_config(conf)

                elif msg == "DUMP":
                    tstr = datetime.now().strftime("%Y%m%dT%H%M%S")
                    dump_pattern = f"dump_{tstr}_physio.tsv"
                    dump_filename_fmt = str(self.dump_dir / dump_pattern)
                    self._logger.info(f"Saving dump files to: {self.dump_dir}")
                    self.save_physio_data(
                        fname_fmt=dump_filename_fmt, nosignal_nosave=False
                    )

            if self._rpc_pipe is not None and self._rpc_pipe.poll():
                msg = self._rpc_pipe.recv()
                if msg == "QUIT":
                    self.end()
                    break

            time.sleep(1)

    # +++++++++++++++++++++++++++++++++++++++++++++++++++++++++++++++++++++++++
    def end(self):
        self.stop_recording()
        self.close_plot()
        self.socket_srv.shutdown()
        if hasattr(self, "_rbuf") and self._rbuf is not None:
            for lab, rbuf in self._rbuf.items():
                rbuf.clear_buffer_files()

    # +++++++++++++++++++++++++++++++++++++++++++++++++++++++++++++++++++++++++
    def __del__(self):
        self.end()


# %% main =====================================================================
if __name__ == "__main__":
    LOG_FILE = (
        Path(__file__).resolve().parent.parent
        / "log"
        / f"{Path(__file__).resolve().stem}.log"
    )
    parser = argparse.ArgumentParser(description="RT physio")
    parser.add_argument(
        "--sample_freq",
        default=DEFAULT_SAMPLE_FREQ,
        help="sampling frequency (Hz)",
    )
    parser.add_argument(
        "--buf_len_sec", default=3600, help="recording buffer size (second)"
    )
    parser.add_argument("--log_file", default=LOG_FILE, help="Log file path")
    parser.add_argument(
        "--rpc_socket_name", default="RtTTLPhysioSocketServer",
        help="RPC socket server name"
    )
    parser.add_argument(
        "--config_path",
        default=str(Path.home() / ".RTPSpy" / "rtmri_config.json"),
        help="Path to the configuration file",
    )
    parser.add_argument(
        "--rt_mri_main_address_name",
        default="localhost:RtMriMainSocketServer",
        help="RtMRIMain RPC address and socket name",
    )
    parser.add_argument(
        "--geometry", default="610x570+1025+0", help="Plot window position"
    )
    parser.add_argument(
        "--disable_close", action="store_true", help="Disable close button"
    )
    parser.add_argument(
        "--save_ttl",
        action="store_true",
        help="Save TTL onsets and offsets times",
    )
    parser.add_argument("--debug", action="store_true")

    args = parser.parse_args()
    sample_freq = args.sample_freq
    buf_len_sec = args.buf_len_sec
    log_file = args.log_file
    rpc_socket_name = args.rpc_socket_name
    config_path = args.config_path
    rt_mri_main_address_name = [
        args.rt_mri_main_address_name.split(":")[0],
        None,
        args.rt_mri_main_address_name.split(":")[1],
    ]
    geometry = args.geometry
    disable_close = args.disable_close
    save_ttl = args.save_ttl
    debug = args.debug

    if debug:
        logging.basicConfig(
            level=logging.DEBUG,
            format=(
                "%(asctime)s.%(msecs)03d,[%(levelname)s],%(name)s,%(message)s"
            ),
            datefmt="%Y-%m-%dT%H:%M:%S",
        )
    else:
        logging.basicConfig(
            level=logging.INFO,
            filename=log_file,
            filemode="a",
            format=(
                "%(asctime)s.%(msecs)03d,[%(levelname)s],%(name)s,%(message)s"
            ),
            datefmt="%Y-%m-%dT%H:%M:%S",
        )

    # rt_physio model class
    kwarg = {
        "buf_len_sec": buf_len_sec,
        "sample_freq": sample_freq,
        "rpc_socket_name": rpc_socket_name,
        "config_path": config_path,
        "rt_mri_main_address_name": rt_mri_main_address_name,
        "geometry": geometry,
        "disable_close": disable_close,
        "save_ttl": save_ttl,
    }

    if debug:
        card_f = Path("test_data/Physio/P000200/Card_100Hz_ser-12.1D")
        resp_f = Path("test_data/Physio/P000200/Resp_100Hz_ser-12.1D")
        card = np.loadtxt(card_f)
        resp = np.loadtxt(resp_f)
        kwarg["debug"] = debug
        kwarg["sim_data"] = (card, resp)

    rt_physio = RtPhysio(**kwarg)

    # Run mainloop
    rt_physio.mainloop()<|MERGE_RESOLUTION|>--- conflicted
+++ resolved
@@ -211,8 +211,8 @@
             cpos = self._cpos[0]
             self._data[cpos] = x
             self._cpos[0] = (cpos + 1) % self.length
-            # self._data.flush()
-            # self._cpos.flush()
+            self._data.flush()
+            self._cpos.flush()
 
         except Exception as e:
             errstr = str(e) + "\n" + traceback.format_exc()
@@ -622,6 +622,7 @@
                     except Full:
                         try:
                             self._ttl_onset_que.get_nowait()  # discard oldest
+                            self._ttl_onset_que.put_nowait(tstamp_ttl)
                         except Empty:
                             pass
                     # self._logger.debug(f"TTL Onset: {tstamp_ttl}")
@@ -634,6 +635,7 @@
                     except Full:
                         try:
                             self._ttl_offset_que.get_nowait()  # discard oldest
+                            self._ttl_offset_que.put_nowait(tstamp_ttl)
                         except Empty:
                             pass
                     # self._logger.debug(f"TTL Offset: {tstamp_ttl}")
@@ -655,21 +657,7 @@
                     resp = np.nan
 
                 try:
-<<<<<<< HEAD
                     self._physio_que.put_nowait((tstamp_physio, card, resp))
-=======
-                    self._physio_que.put((tstamp_physio, card, resp))
-
-                    if tstamp_physio0 is not None:
-                        td = tstamp_physio - tstamp_physio0
-                        if td > 2.0 / self._sample_freq:
-                            self._logger.warning(
-                                f"Numato: Large time gap detected in physio data: "
-                                f"{td:.3f} sec"
-                            )
-                    tstamp_physio0 = tstamp_physio
-
->>>>>>> 6c5c7a06
                 except Full:
                     try:
                         self._physio_que.get_nowait()  # discard oldest
@@ -679,6 +667,15 @@
                         pass
                     except Full:
                         pass
+                
+                if tstamp_physio0 is not None:
+                    td = tstamp_physio - tstamp_physio0
+                    if td > 2.0 / self._sample_freq:
+                        self._logger.warning(
+                            f"Large time gap detected in physio data: "
+                            f"{td:.3f} sec"
+                        )
+                tstamp_physio0 = tstamp_physio
 
                 rec_delay = np.mean(rec_delays) if rec_delays else 0.0
                 next_rec += physio_rec_interval
@@ -787,11 +784,6 @@
             self._logger.error("Recording queues are not set.")
             return
 
-<<<<<<< HEAD
-=======
-        # self._queue_lock.acquire()
-
->>>>>>> 6c5c7a06
         self._logger.debug("Start recording in read_signal_loop.")
 
         physio_rec_interval = 1.0 / self._sample_freq
@@ -815,22 +807,9 @@
                     resp = 1
 
                 tstamp_physio = time.time()
-                
+
                 try:
-<<<<<<< HEAD
                     self._physio_que.put_nowait((tstamp_physio, card, resp))
-=======
-                    self._physio_que.put((tstamp_physio, card, resp))
-                    if tstamp_physio0 is not None:
-                        td = tstamp_physio - tstamp_physio0
-                        if td > 2.0 / self._sample_freq:
-                            self._logger.warning(
-                                f"Dummy: Large time gap detected in physio data: "
-                                f"{td:.3f} sec"
-                            )
-                    tstamp_physio0 = tstamp_physio
-
->>>>>>> 6c5c7a06
                 except Full:
                     try:
                         self._physio_que.get_nowait()  # discard oldest
@@ -838,6 +817,17 @@
                             (tstamp_physio, card, resp))
                     except Empty:
                         pass
+                    except Full:
+                        pass
+
+                if tstamp_physio0 is not None:
+                    td = tstamp_physio - tstamp_physio0
+                    if td > 2.0 / self._sample_freq:
+                        self._logger.warning(
+                            f"Dummy: Large time gap detected in physio data: "
+                            f"{td:.3f} sec"
+                        )
+                tstamp_physio0 = tstamp_physio
 
                 self._sim_data_pos += 1
                 self._sim_data_pos %= self._sim_data_len
@@ -879,11 +869,6 @@
 
             time.sleep(0.0001)
 
-<<<<<<< HEAD
-=======
-        # self._queue_lock.release()
-
->>>>>>> 6c5c7a06
     # +++++++++++++++++++++++++++++++++++++++++++++++++++++++++++++++++++++++++
     def set_config(self, config):
         self._logger.debug(f"Set config: {config}")
@@ -2139,22 +2124,28 @@
                     # if self._logger.handlers:
                     #     self._logger.handlers[0].flush()
 
-            if not self._physio_que.empty():
+            drained = []
+            while True:
+                try:
+                    drained.append(self._physio_que.get_nowait())
+                except Empty:
+                    break
+
+                if tstamp0 is not None:
+                    td = drained[-1][0] - tstamp0
+                    if td > 2.0 / self.sample_freq:
+                        self._logger.warning(
+                            f"Large time gap detected in physio data: "
+                            f"{td:.3f} sec"
+                        )
+                tstamp0 = drained[-1][0]
+
+            if drained:
                 with self._rbuf_lock:
-                    while not self._physio_que.empty():
-                        tstamp, card, resp = self._physio_que.get()
+                    for tstamp, card, resp in drained:
                         self._rbuf["card"].append(card)
                         self._rbuf["resp"].append(resp)
                         self._rbuf["tstamp"].append(tstamp)
-
-                        if tstamp0 is not None:
-                            td = tstamp - tstamp0
-                            if td > 2.0 / self.sample_freq:
-                                self._logger.warning(
-                                    f"RtPhysio:Large time gap detected in physio data: "
-                                    f"{td:.3f} sec"
-                                )
-                        tstamp0 = tstamp
 
             time.sleep(0.1 / self.sample_freq)
 
