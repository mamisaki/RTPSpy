--- conflicted
+++ resolved
@@ -14,11 +14,7 @@
   - pip
   - pyqt
   - pyserial
-<<<<<<< HEAD
-  - python=3.8
-=======
   - python=3.6
->>>>>>> d712baac
   - pytorch
   - scikit-sparse
   - torchvision
